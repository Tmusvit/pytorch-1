import copy
import torch
import warnings
from torch.fx import (
    GraphModule,
)
from torch.fx.graph import (
    Graph,
    Node,
)
from torch.fx.node import Argument

from ..quantize import (
    propagate_qconfig_,
)
from ..observer import (
    ObserverBase,
    _is_activation_post_process
)
from ..fake_quantize import FakeQuantizeBase
from ..qconfig import (
    _is_reuse_input_qconfig,
    QConfigAny,
)
from ..qconfig_mapping import (
    QConfigMapping,
)
from .qconfig_mapping_utils import (
    _generate_node_name_to_qconfig,
    _update_qconfig_for_fusion,
    _get_flattened_qconfig_dict,
    _update_qconfig_for_qat,
)

from .quantize_handler import (
    _default_root_node_getter,
    _get_pattern_to_quantize_handlers,
    QuantizeHandler,
)

from torch.ao.quantization.utils import (
    Pattern,
    NodePattern,
)

from ._equalize import (
    is_equalization_observer,
    node_supports_equalization,
)

from .pattern_utils import (
    _sorted_patterns_dict,
)

from .match_utils import (
    _MatchResultWithQConfig,
    _find_matches,
)

from .utils import (
    _insert_dequant_stubs_for_custom_module_lstm_output,
    _is_custom_module_lstm,
    _maybe_get_custom_module_lstm_from_node_arg,
    _qconfig_satisfies_dtype_config_constraints,
    get_custom_module_class_keys,
    all_node_args_have_no_tensors,
    assert_and_get_unique_device,
    get_non_observable_arg_indexes_and_types,
    get_new_attr_name_with_prefix,
    node_arg_is_weight,
    node_arg_is_bias,
    NON_QUANTIZABLE_WEIGHT_OPS,
    ObservedGraphModuleAttrs,
)

from torch.ao.quantization import (
    PlaceholderObserver
)
from torch.ao.quantization.quantize import (
    convert
)

from ..utils import (
    _parent_name,
    get_qconfig_dtypes,
    get_swapped_custom_module_class,
    activation_is_statically_quantized,
)

from ..backend_config.utils import (
    get_pattern_to_dtype_configs,
    get_module_to_qat_module,
    get_fusion_pattern_to_root_node_getter,
)
from ..backend_config import (
    BackendConfig,
    DTypeConfig,
    get_native_backend_config,
)
from .custom_config import (
    PrepareCustomConfig,
    StandaloneModuleConfigEntry,
)

from torch._subclasses import FakeTensor

from typing import Any, Dict, List, Optional, Set, Tuple, Type, Union, Callable


__all__ = [
    "insert_observers_for_model",
    "prepare",
    "propagate_dtypes_for_known_nodes",
]


# list of dtypes to not add observers to
_DO_NOT_OBS_DTYPE_LIST = [int, float, torch.bool, None]

_OBS_OR_FQ_TYPE = Union[ObserverBase, FakeQuantizeBase, Any]
# type for annotations for argument or output for node, either a observer/fake_quantize
# constructor (e.g. observer.with_args(...)), or a tuple of constructors, each one
# corresponds to an argument for node or a output for node, the tuple can also be nested
# the requirement is that it matches the structure of input and output
# e.g. node.meta["target_dtype_info"] = {
#    "input_obs_or_fq_ctrs": (obs1, obs2),
#    "output_obs_or_fq_ctrs": (obs3, obs4)
# }
_OBS_OR_FQ_ANNO_TYPE = Union[_OBS_OR_FQ_TYPE, Tuple[_OBS_OR_FQ_TYPE, ...]]

# note: the following default target dtype info dicts are temporary,
# should be moved to the new programmable API class soon
_DEFAULT_FP32_TENSOR_CONFIG_FOR_TARGET_DTYPE_INFO = {
<<<<<<< HEAD
    "input_obs_or_fq_ctr_for_args": torch.ao.quantization.qconfig._default_fp32_placeholder_qconfig.activation,
    "output_obs_or_fq_ctrs": torch.ao.quantization.qconfig._default_fp32_placeholder_qconfig.activation
}

_DEFAULT_QUINT8_TENSOR_CONFIG_FOR_TARGET_DTYPE_INFO = {
    "input_obs_or_fq_ctr_for_args": torch.ao.quantization.qconfig._default_quint8_placeholder_qconfig.activation,
    "output_obs_or_fq_ctrs": torch.ao.quantization.qconfig._default_quint8_placeholder_qconfig.activation
=======
    "input_obs_or_fq_ctrs": torch.ao.quantization.qconfig._default_fp32_placeholder_qconfig.activation,
    "output_act_obs_or_fq_ctr": torch.ao.quantization.qconfig._default_fp32_placeholder_qconfig.activation
}

_DEFAULT_QUINT8_TENSOR_CONFIG_FOR_TARGET_DTYPE_INFO = {
    "input_obs_or_fq_ctrs": torch.ao.quantization.qconfig._default_quint8_placeholder_qconfig.activation,
    "output_act_obs_or_fq_ctr": torch.ao.quantization.qconfig._default_quint8_placeholder_qconfig.activation
>>>>>>> ea2faf61
}

def _is_activation_post_process_node(node: Node, named_modules: Dict[str, torch.nn.Module]) -> bool:
    return isinstance(node, torch.fx.Node) and node.op == "call_module" and \
        _is_activation_post_process(named_modules[str(node.target)])

def _get_arg_to_obs_or_fq_ctr(node):
    assert "target_dtype_info" in node.meta
    assert "input_obs_or_fq_ctrs" in node.meta["target_dtype_info"]
    input_ctr_config = node.meta["target_dtype_info"]["input_obs_or_fq_ctrs"]
    arg_to_ctr: Dict[Argument, Any] = {}
    _populate_arg_to_ctrs(node.args, input_ctr_config, arg_to_ctr)
    if "_input_obs_or_fq_ctr_for_kwargs" in node.meta["target_dtype_info"]:
        _populate_arg_to_ctr_for_kwargs(node.kwargs, node.meta["target_dtype_info"]["_input_obs_or_fq_ctr_for_kwargs"], arg_to_ctr)
    return arg_to_ctr

def _get_dtype_and_is_dynamic(obs_or_fq_ctr: Optional[Callable]) -> Tuple[Optional[torch.dtype], bool]:
    """ Given a constructor for observer or fake quant module, returns
    a Tuple of dtype and is_dynamic
    """
    # TODO: instead of instantiating the instance, we can use inspect to get the default args
    if obs_or_fq_ctr is None:
        return None, False
    else:
        obs_or_fq = obs_or_fq_ctr()
        return obs_or_fq.dtype, getattr(obs_or_fq, "is_dynamic", False)

def _is_input_arg_dtype_supported_by_backend(
    arg: Argument,
    node: Node,
    qconfig: QConfigAny,
    dtype_config: DTypeConfig,
    backend_config: BackendConfig,
) -> bool:
    """ Check if the configured qconfig for the argument
    is supported by the backend or not
    """
    if isinstance(arg, (list, tuple)):
        return all(_is_input_arg_dtype_supported_by_backend(
            a, node, qconfig,
            dtype_config, backend_config) for a in arg)
    if not isinstance(arg, Node):
        return True

    arg_to_ctr: Dict[Argument, Any] = _get_arg_to_obs_or_fq_ctr(node)

    # TODO: support check for standalone module
    # TODO: remove the need to do weight/bias/act specific check after refactoring
    # BackendConfig
    is_weight = node_arg_is_weight(node, arg, backend_config)
    is_bias = node_arg_is_bias(node, arg, backend_config)
    is_activation = not is_weight and not is_bias

    if is_activation:
        obs_or_fq_ctr = arg_to_ctr[arg]
        qconfig_dtype, qconfig_is_dynamic = _get_dtype_and_is_dynamic(obs_or_fq_ctr)
        # TODO(future PR): remove the cast to bool below after figuring
        # out why backend_config has is_dynamic set to None in some cases.
        return (dtype_config.input_dtype is None) or (
            dtype_config.input_dtype == qconfig_dtype and
            bool(dtype_config.is_dynamic) == bool(qconfig_is_dynamic) and
            _qconfig_satisfies_dtype_config_constraints(qconfig, dtype_config.input_dtype_with_constraints)
        )
    elif is_weight:
        obs_or_fq_ctr = arg_to_ctr[arg]
        qconfig_weight_dtype, _ = _get_dtype_and_is_dynamic(obs_or_fq_ctr)
        # TODO: move dtype check into `_qconfig_satisfies_dtype_config_constraints` as well
        dtype_matches = qconfig_weight_dtype == dtype_config.weight_dtype
        qconfig_satisfies_constraints = _qconfig_satisfies_dtype_config_constraints(
            qconfig, dtype_config.weight_dtype_with_constraints, is_activation=False)
        return dtype_config.weight_dtype is None or (dtype_matches and qconfig_satisfies_constraints)
    else:  # bias
        obs_or_fq_ctr = arg_to_ctr[arg]
        qconfig_bias_dtype, _ = _get_dtype_and_is_dynamic(obs_or_fq_ctr)
        # TODO: move dtype check into `_qconfig_satisfies_dtype_config_constraints` as well
        return dtype_config.bias_dtype is None or qconfig_bias_dtype == dtype_config.bias_dtype

def _is_output_dtype_supported_by_backend(
    node: Node,
    qconfig: QConfigAny,
    dtype_config: DTypeConfig,
) -> bool:
    """ Check if the configured qconfig for the output
    is supported by the backend or not
    """
    # TODO: move dtype check into `_qconfig_satisfies_dtype_config_constraints` as well
    backend_config_output_dtype = dtype_config.output_dtype
    # TODO: we should check is_dynamic here as well, the code from _is_input_arg_dtype_supported_by_backend
    # from input activation check can be reused here
    qconfig_output_dtype = None
    output_obs_or_fq_ctrs = node.meta["target_dtype_info"].get("output_obs_or_fq_ctrs")
    assert not isinstance(output_obs_or_fq_ctrs, (tuple, dict)), "tuple or dict output configuration is not yet supported"
    qconfig_output_dtype, qconfig_output_is_dynamic = _get_dtype_and_is_dynamic(output_obs_or_fq_ctrs)
    # TODO: this is a hack because we can only specify one activation_obs_or_fq for
    # qconfig (qconfig.activation), and we are only supporting dynamically quantized
    # linear op which has fp32 output dtype, this should be removed if we generalize
    # the structure of qconfig in the future
    if qconfig_output_is_dynamic:
        qconfig_output_dtype = torch.float32
    dtype_matches = qconfig_output_dtype == backend_config_output_dtype
    qconfig_satisfies_constraints = _qconfig_satisfies_dtype_config_constraints(
        qconfig, dtype_config.output_dtype_with_constraints)
    return backend_config_output_dtype is None or (dtype_matches and qconfig_satisfies_constraints)

def _is_observer_in_same_graph(node: Node, named_modules: Dict[str, torch.nn.Module]):
    """ Check if observer in same graph
    when the node output is not fp32 and input is 'placeholder'
    the input is assumed to be quantized, so it is observed
    in a different place rather than not observed.
    """
    node_output_dtype = _get_arg_target_dtype_as_output(node, named_modules)
    if len(node.args) > 0 and isinstance(node.args[0], Node):
        if node_output_dtype == torch.quint8 and node.args[0].op == 'placeholder':
            return False
    return True

def _is_pattern_dtype_config_and_qconfig_supported_by_backend(
    pattern: Optional[Pattern],
    matched_node_pattern: Optional[List[Node]],
    qconfig: QConfigAny,
    backend_config: BackendConfig,
) -> bool:
    """ Check if the dtype configuration of a pattern is supported by
    the backend or not, and whether the qconfig satisfies constraints
    specified in the corresponding dtype config.
    """
    if backend_config is None or pattern is None:
        return True
    assert matched_node_pattern is not None and len(matched_node_pattern) >= 1
    pattern_to_dtype_configs = get_pattern_to_dtype_configs(backend_config)
    dtype_configs: List[DTypeConfig] = pattern_to_dtype_configs.get(pattern, [])
    pattern_to_root_node_getter = get_fusion_pattern_to_root_node_getter(backend_config)

    root_node_getter = pattern_to_root_node_getter.get(pattern, _default_root_node_getter)
    root_node = root_node_getter(matched_node_pattern)
    input_node = root_node
    output_node = matched_node_pattern[0]
    for dtype_config in dtype_configs:
        # check if arg dtype are supported
        supported = True
        for arg in list(input_node.args) + list(input_node.kwargs.values()):
            supported = supported and _is_input_arg_dtype_supported_by_backend(
                arg, input_node, qconfig, dtype_config, backend_config)
        # check if output dtype is supported
        supported = supported and _is_output_dtype_supported_by_backend(
            output_node, qconfig, dtype_config)
        if supported:
            return True
    return False

def _get_standalone_module_configs(
    node: Node,
    named_modules: Dict[str, torch.nn.Module],
    prepare_custom_config: PrepareCustomConfig,
    parent_qconfig: QConfigAny,
    parent_backend_config: Optional[BackendConfig],
) -> Tuple[QConfigMapping, Tuple[Any, ...], PrepareCustomConfig, Optional[BackendConfig]]:
    """
    Returns the standalone module QConfigMapping and PrepareCustomConfig
    for `node`, assuming that the module pointed to by `node` is
    a standalone modules.
    """
    module_name = str(node.target)
    module_type = type(named_modules[module_name])  # type: ignore[index]
    # name config has precedence over type config
    config_entry = StandaloneModuleConfigEntry(None, (), None, None)
    config_entry = prepare_custom_config.standalone_module_classes.get(module_type, config_entry)
    config_entry = prepare_custom_config.standalone_module_names.get(module_name, config_entry)
    # fallback to use parent module's qconfig if user didn't specify qconfig dict
    qconfig_mapping = config_entry.qconfig_mapping or QConfigMapping().set_global(parent_qconfig)
    example_inputs = config_entry.example_inputs
    prepare_custom_config = config_entry.prepare_custom_config or PrepareCustomConfig()
    backend_config = config_entry.backend_config or parent_backend_config
    return (qconfig_mapping, example_inputs, prepare_custom_config, backend_config)

def _qat_swap_modules(
        root: torch.nn.Module,
        module_to_qat_module: Dict[Pattern, Type[torch.nn.Module]]) -> None:
    convert(root, mapping=module_to_qat_module, inplace=True, remove_qconfig=False)

def _add_matched_node_name_to_set(matched_node_pattern: NodePattern, s: Set[str]):
    if isinstance(matched_node_pattern, Node):
        s.add(matched_node_pattern.name)
    elif isinstance(matched_node_pattern, (list, tuple)):
        for maybe_node in matched_node_pattern:
            _add_matched_node_name_to_set(maybe_node, s)

def _insert_observer(
    node: Node,
    observer: ObserverBase,
    model: torch.nn.Module,
    named_modules: Dict[str, torch.nn.Module],
    graph: Graph,
) -> Node:
    """
    Attaches `observer` to `model`, and creates a node which calls
    `observer` on the output of `node`.
    """
    model_device = assert_and_get_unique_device(model)
    if model_device:
        observer.to(model_device)
    # add observer module as attribute
    if is_equalization_observer(observer):
        prefix = node.name + '_equalization_process_'
    else:
        prefix = 'activation_post_process_'
    get_new_observer_name = get_new_attr_name_with_prefix(prefix)
    observer_name = get_new_observer_name(model)
    setattr(model, observer_name, observer)
    named_modules[observer_name] = observer
    with graph.inserting_after(node):
        new_obs = graph.create_node(
            'call_module', observer_name, (node,), {})
    return new_obs

def _set_target_dtype_info_for_matched_node_pattern(
    matched_node_pattern: NodePattern,
    last_node: Node,
    qconfig: QConfigAny,
    backend_config: BackendConfig,
    named_modules: Dict[str, torch.nn.Module],
    cache_for_no_tensor_check: Dict[Node, bool],
    processed_nodes: Set[Node],
) -> None:
    """ Sets the target_dtype_info for each node in matched_node_pattern
    Note: processed_nodes is used to ensure we only process each node once
    """
    if isinstance(matched_node_pattern, (list, tuple)):
        for node_pattern in matched_node_pattern:
            _set_target_dtype_info_for_matched_node_pattern(
                node_pattern,
                last_node,
                qconfig,
                backend_config,
                named_modules,
                cache_for_no_tensor_check,
                processed_nodes,
            )

    # set target_dtype_info if matched_node_pattern is a Node
    # other types of matched object, e.g. int, float literals, are ignored
    elif isinstance(matched_node_pattern, Node):
        # for pyre
        assert isinstance(matched_node_pattern, Node)
        node = matched_node_pattern
        if node in processed_nodes:
            return
        processed_nodes.add(node)

        if qconfig is None:
            return
        # TODO: refactor the following code in terms of apply a qconfig to a pattern
        # e.g. for a pattern with op1 -> op2 -> op3, and qconfig = QConfig(input_act=obs0, output_act=obs1)
        # we set the input_obs_or_fq_ctr for the arguments of op1 to based on qconfig.input_act,
        # and set output_obs_or_fq_ctr based on qconfig.output_act
        # this also requires we extend the structure of QConfig to support more fine
        # grained configurations
        target_dtype_info: Dict[str, _OBS_OR_FQ_ANNO_TYPE] = (
            _get_target_activation_dtype_for_node(
                node,
                qconfig,
                named_modules,
                cache_for_no_tensor_check,
                backend_config,
            )
        )
        node.meta["target_dtype_info"] = target_dtype_info

def _get_target_activation_dtype_for_node(
    node: Node,
    qconfig: QConfigAny,
    named_modules: Dict[str, torch.nn.Module],
    cache_for_no_tensor_check: Dict[Node, bool],
    backend_config: BackendConfig,
) -> Dict[str, _OBS_OR_FQ_ANNO_TYPE]:
    """
    For each op attribute in the op's input activation, output activation,
    weight, bias - returns the settings of dtype and is_dynamic we expect
    for the `quantize` call in the reference model representation, or None
    if there is no `quantize` call needed.

    For example, if we have a node corresponding to `op0` in

      x0 -> op0 -> x1

    And we want a reference quantized representation to be

      x0 -> quant_static -> dequant -> op0 -> quant_dynamic -> dequant -> x1

    Then this function will return

      {
<<<<<<< HEAD
        "input_obs_or_fq_ctr_for_args": MinMaxObserver.with_args(dtype=torch.quint8, is_dynamic=False),
        "output_obs_or_fq_ctrs": MinMaxObserver.with_args(dtype=torch.quint8, is_dynamic=False),
=======
        "input_obs_or_fq_ctrs": MinMaxObserver.with_args(dtype=torch.quint8, is_dynamic=False),
        "output_act_obs_or_fq_ctr": MinMaxObserver.with_args(dtype=torch.quint8, is_dynamic=False),
>>>>>>> ea2faf61
      }

    TODO(future PR, if needed): explicitly spell out the non-Tensor
    dtypes.
    """
    args_have_no_tensors = \
        all_node_args_have_no_tensors(
            node, named_modules, cache_for_no_tensor_check)
    if args_have_no_tensors:
        return {
<<<<<<< HEAD
            "input_obs_or_fq_ctr_for_args": None,
            "output_obs_or_fq_ctrs": None,
=======
            "input_obs_or_fq_ctrs": None,
            "output_act_obs_or_fq_ctr": None,
>>>>>>> ea2faf61
        }
    # get qconfig to determine the eventual dtype of this node
    if qconfig is not None:
        act_dtype, weight_dtype, input_act_is_dynamic = \
            get_qconfig_dtypes(qconfig)

        # Currently `QConfig` only has one `activation` field.
        # For static quantization, it is reused for both input
        # and output activation. For dynamic quantization, this
        # field is currently only used for the input activation,
        # with the output activation being in fp32.
        # In the future this may change as we add more fields
        # to the `QConfig` object.
        output_act_dtype = act_dtype \
            if (not input_act_is_dynamic) else torch.float

        bias_dtype = torch.float16 \
            if (
                act_dtype == torch.float16
                and weight_dtype == torch.float16
                and (not input_act_is_dynamic)
            ) else torch.float

        weight_index = None
        if isinstance(node, Node) and node.op == "call_function" and \
           node.target in backend_config._pattern_complex_format_to_config:
            weight_index = backend_config._pattern_complex_format_to_config[node.target]._input_type_to_index.get("weight")
            if weight_index is None or weight_index >= len(node.args):
                weight_index = None

        bias_index = None
        if isinstance(node, Node) and node.op == "call_function" and \
           node.target in backend_config._pattern_complex_format_to_config:
            bias_index = backend_config._pattern_complex_format_to_config[node.target]._input_type_to_index.get("bias")
            if bias_index is None or bias_index >= len(node.args):
                bias_index = None

        input_obs_or_fq_ctrs = [qconfig.activation, qconfig.activation, qconfig.activation]

        WEIGHT_OBS_OR_FQ_CTR = qconfig.weight if node.target not in NON_QUANTIZABLE_WEIGHT_OPS else None
        if weight_index is not None:
            input_obs_or_fq_ctrs[weight_index] = qconfig.weight


        BIAS_OBS_OR_FQ_CTR = PlaceholderObserver.with_args(dtype=bias_dtype)
        if bias_index is not None:
            input_obs_or_fq_ctrs[bias_index] = BIAS_OBS_OR_FQ_CTR

        return {
            "input_obs_or_fq_ctrs": tuple(input_obs_or_fq_ctrs),
            # this is kept for fx graph mode quantization use cases, not supposed
            # to be used for quantize_pt2e
            "_input_obs_or_fq_ctr_for_kwargs": {"weight": qconfig.weight, "bias": BIAS_OBS_OR_FQ_CTR},
            "output_obs_or_fq_ctrs": qconfig.activation,
        }
    return copy.copy(_DEFAULT_FP32_TENSOR_CONFIG_FOR_TARGET_DTYPE_INFO)

def _get_arg_target_dtype_as_output(
    arg: Node,
    named_modules: Dict[str, torch.nn.Module],
) -> Optional[Union[torch.dtype, type]]:
    """ Get the target output activation dtype for
    the argument in the original graph, skipping inserted observers
    We are assuming that the observers are inserted correctly, and the dtype for
    argument in quantized graph will match what is specified by the qconfig
    """
    assert isinstance(arg, Node)
    # Custom module LSTM output is a tuple that we broke down into the internal nodes in order
    # to insert DeQuantStubs (see `_insert_dequant_stubs_for_custom_module_lstm_output`).
    # Since we modified the graph in this case, we must trace back from the args through
    # the specific nodes we added in order to reach the original LSTM node. Otherwise, we would
    # not be able to accurately detect whether this node is a consumer of custom module LSTM.
    custom_module_lstm_node = _maybe_get_custom_module_lstm_from_node_arg(arg, named_modules)
    output_obs_or_fq_ctrs = None
    if custom_module_lstm_node is not None:
        output_obs_or_fq_ctrs = custom_module_lstm_node.meta["target_dtype_info"].get("output_obs_or_fq_ctrs")
    elif _is_activation_post_process_node(arg, named_modules):
        observed_arg = arg.args[0]
        assert isinstance(observed_arg, Node), "Currently we only support observing Node"
        output_obs_or_fq_ctrs = observed_arg.meta["target_dtype_info"]["output_obs_or_fq_ctrs"]
    else:
        output_obs_or_fq_ctrs = \
            arg.meta["target_dtype_info"]["output_obs_or_fq_ctrs"]
    assert not isinstance(output_obs_or_fq_ctrs, (tuple, dict)), "tuple or dict output configuration is not yet supported"
    output_act_dtype, _ = _get_dtype_and_is_dynamic(output_obs_or_fq_ctrs)
    # TODO: should support is_dynamic here as well
    return output_act_dtype

def _populate_arg_to_ctrs(
    arg_or_args: Union[Argument, Tuple[Argument, ...]],
    input_obs_or_fq_ctrs: Optional[Tuple[Any]],
    arg_to_ctr: Dict[Argument, Any],
) -> None:
    if not isinstance(input_obs_or_fq_ctrs, tuple):
        # if input_obs_or_fq_ctrs is a single element,
        # use the same obs_or_fq_ctr for all args
        if isinstance(arg_or_args, (tuple, list)):
            for inner_arg in arg_or_args:
                _populate_arg_to_ctrs(inner_arg, input_obs_or_fq_ctrs, arg_to_ctr)
        elif isinstance(arg_or_args, Node):
            arg_to_ctr[arg_or_args] = input_obs_or_fq_ctrs
    else:
        assert isinstance(arg_or_args, tuple)
        for arg, input_obs_or_fq_ctr in zip(arg_or_args, input_obs_or_fq_ctrs):
            if isinstance(arg, tuple):
                if isinstance(input_obs_or_fq_ctr, tuple):
                    # TODO: have a separate validation pass for this
                    assert len(arg) == len(input_obs_or_fq_ctr), \
                        "Expected input_obs_or_fq_ctrs to match the structure of node.args"
                    for inner_arg, inner_ctr in zip(arg, input_obs_or_fq_ctr):
                        _populate_arg_to_ctrs(inner_arg, inner_ctr, arg_to_ctr)
                else:
                    for inner_arg in arg:
                        arg_to_ctr[inner_arg] = input_obs_or_fq_ctr
            elif isinstance(arg, list):
                for inner_arg in arg:
                    arg_to_ctr[inner_arg] = input_obs_or_fq_ctr
            elif isinstance(arg, Node):
                arg_to_ctr[arg] = input_obs_or_fq_ctr

def _populate_arg_to_ctr_for_kwargs(
    kwargs: Dict[str, Argument],
    input_obs_or_fq_ctr_for_kwargs: Dict[str, Any],
    arg_to_ctr: Dict[Argument, Any]
) -> None:
    arg_to_ctr.update({arg: input_obs_or_fq_ctr_for_kwargs[k] for k, arg in kwargs.items() if k in input_obs_or_fq_ctr_for_kwargs})

def _get_arg_target_dtype_as_input_to_node(
    arg: Node,
    node: Node,
    named_modules: Dict[str, torch.nn.Module],
    backend_config: BackendConfig,
) -> Optional[Union[torch.dtype, type]]:
    """ Get the target argument dtype for the argument `arg`, as input
    to node `node`
    """
    assert isinstance(arg, Node)
    arg_to_ctr: Dict[Argument, Any] = _get_arg_to_obs_or_fq_ctr(node)
    obs_or_fq_ctr = arg_to_ctr[arg]
    qconfig_dtype, _ = _get_dtype_and_is_dynamic(obs_or_fq_ctr)
    return qconfig_dtype

def _get_arg_target_is_dynamic_as_input_to_node(
    arg: Node,
    node: Node,
    named_modules: Dict[str, torch.nn.Module],
    backend_config: BackendConfig,
) -> bool:
    """ Get the target argument dtype for the argument `arg`, as input
    to node `node`
    """
    assert isinstance(arg, Node)
    arg_to_ctr: Dict[Argument, Any] = _get_arg_to_obs_or_fq_ctr(node)
    obs_or_fq_ctr = arg_to_ctr[arg]
    _, qconfig_is_dynamic = _get_dtype_and_is_dynamic(obs_or_fq_ctr)
    return qconfig_is_dynamic

def _maybe_insert_input_observer_for_arg_or_kwarg(
    node: Union[Node, Any],
    arg: Argument,
    qconfig: QConfigAny,
    model: torch.nn.Module,
    named_modules: Dict[str, torch.nn.Module],
    graph: Graph,
    qhandler: Optional[QuantizeHandler],
    prepare_custom_config: PrepareCustomConfig,
    backend_config: BackendConfig,
) -> Argument:
    """
    Given a `node` and an `arg`, inserts an input observer between
    `node` and `arg` if necessary.
    """
    # for ops such as torch.cat([x0, x1]),
    # traverse through the list
    if isinstance(arg, (list, tuple)):
        new_arg_to_return = []
        for inner_arg in arg:
            new_inner_arg = _maybe_insert_input_observer_for_arg_or_kwarg(
                node, inner_arg, qconfig, model, named_modules,
                graph,
                qhandler,
                prepare_custom_config,
                backend_config)
            new_arg_to_return.append(new_inner_arg)
        return type(arg)(new_arg_to_return)

    if not isinstance(arg, Node):
        return arg
    assert isinstance(arg, Node)
    # default (no observer)
    new_arg = arg

    is_standalone_module = qhandler is not None and qhandler.is_standalone_module()
    assert qconfig is not None
    if not is_standalone_module:
        # regular flow for most nodes, except standalone modules
        is_weight = node_arg_is_weight(node, arg, backend_config)

        _is_reuse_input_qconfig_ = _is_reuse_input_qconfig(qconfig)

        act_post_process_ctr = qconfig.weight if is_weight else \
            qconfig.activation

        arg_as_output_target_dtype = _get_arg_target_dtype_as_output(arg, named_modules)
        arg_as_input_target_dtype = _get_arg_target_dtype_as_input_to_node(
            arg, node, named_modules, backend_config)
        arg_as_input_target_is_dynamic = \
            _get_arg_target_is_dynamic_as_input_to_node(
                arg, node, named_modules, backend_config)  # type: ignore[arg-type]
        needs_obs = \
            (
                # the following code block is for static quantization
                (not arg_as_input_target_is_dynamic) and
                # if the dtypes are different, we need an observer
                (arg_as_output_target_dtype != arg_as_input_target_dtype) and
                # except if the second dtype is float, a dequant will be inserted
                # without an observer in convert
                # TODO(future PR): change this so a placeholder is inserted for
                # future dequants, to make the logic easier to understand
                (arg_as_input_target_dtype != torch.float) and
                # if arg output dtype is in _DO_NOT_OBS_DTYPE_LIST do not insert observer
                (arg_as_output_target_dtype not in _DO_NOT_OBS_DTYPE_LIST) and
                # if qconfig is reuse_input qconfig, we won't insert extra observer for input
                not _is_reuse_input_qconfig_
            ) or (
                # need to add input observer for dynamic quantization
                # only add observer for first input for now, we may need to extend
                # qconfig_dict and backend_config to support more general configurations
                # of dynamic quantization, e.g. dynamically quantizing second input, third
                # input etc.
                arg_as_input_target_is_dynamic and arg is node.args[0]
            )

    else:
        # custom flow for standalone modules
        _, _, sm_prepare_custom_config, _ = \
            _get_standalone_module_configs(
                node, named_modules, prepare_custom_config, qconfig, backend_config)
        sm_input_quantized_idxs = sm_prepare_custom_config.input_quantized_indexes

        # for args, this is set to the index of the current arg
        # for kwargs, this is left at None
        cur_input_idx = None
        for arg_idx, arg_to_check in enumerate(node.args):
            if arg_to_check is arg:
                cur_input_idx = arg_idx
                break

        if cur_input_idx is None:
            needs_obs = False
        else:
            arg_as_output_target_dtype = _get_arg_target_dtype_as_output(arg, named_modules)
            arg_as_input_target_dtype = torch.quint8 if cur_input_idx in sm_input_quantized_idxs \
                else torch.float
            needs_obs = (
                (arg_as_output_target_dtype != arg_as_input_target_dtype) and
                (arg_as_input_target_dtype != torch.float)
            )

        act_post_process_ctr = qconfig.activation

    if needs_obs:

        new_obs_mod = act_post_process_ctr()
        existing_obs_node = None

        # Before using the new observer, check if an observer
        # of the correct type already exists. If it does, use it.
        # This prevents duplicate observer insertions if a node is
        # used by multiple nodes.
        # TODO: this is looking into how the value is used in the future
        # we should remove this
        # removing this means we insert one observer for each use, even if they
        # have the same dtype, we can have an extra pass that removes the extra observers
        for maybe_obs_node, _ in arg.users.items():
            if maybe_obs_node.op == 'call_module':
                maybe_obs_mod = named_modules[maybe_obs_node.target]  # type: ignore[index]
                if (
                    type(maybe_obs_mod) == type(new_obs_mod) and
                    maybe_obs_mod.dtype == arg_as_input_target_dtype
                ):
                    existing_obs_node = maybe_obs_node
                    break

        if existing_obs_node is None:
            new_obs_node = _insert_observer(
                arg, new_obs_mod, model, named_modules, graph)
            # override this arg to be the observed arg
            new_arg = new_obs_node
        else:
            new_arg = existing_obs_node

    return new_arg


def _maybe_insert_input_observers_for_node(
    node: Node,
    qconfig: QConfigAny,
    model: torch.nn.Module,
    named_modules: Dict[str, torch.nn.Module],
    graph: Graph,
    qhandler: Optional[QuantizeHandler],
    prepare_custom_config: PrepareCustomConfig,
    backend_config: BackendConfig,
) -> None:
    """
    If needed, inserts observers to the input args and kwargs of `node`.
    Note: modifies `node` inplace.

    For example, if cur_node needs an observer after prev_node, we change from

      prev_node -> cur_node

    To

      prev_node -> obs -> cur_node
    """
    if qconfig is None:
        # if quantization is turned off for this node, we do not need
        # to insert input observers
        return
    assert qconfig is not None

    # Look through every input arg.  If that arg's target dtype does not
    # match the current node's target dtype, insert an observer.
    new_args = []
    for arg in node.args:
        new_arg = _maybe_insert_input_observer_for_arg_or_kwarg(
            node, arg, qconfig, model, named_modules, graph,
            qhandler,
            prepare_custom_config,
            backend_config)
        new_args.append(new_arg)

    new_kwargs = {}
    for k, kwarg in node.kwargs.items():
        new_kwarg = _maybe_insert_input_observer_for_arg_or_kwarg(
            node, kwarg, qconfig, model, named_modules, graph,
            qhandler,
            prepare_custom_config,
            backend_config)
        new_kwargs[k] = new_kwarg

    # assign the new args and kwargs to the node, inplace
    node.args = tuple(new_args)
    node.kwargs = new_kwargs

def _maybe_insert_input_equalization_observers_for_node(
    node: Node,
    equalization_qconfig: Any,
    model: torch.nn.Module,
    named_modules: Dict[str, torch.nn.Module],
    graph: Graph,
    is_branch: bool,
    backend_config: BackendConfig,
) -> None:
    """
    If `node` needs to be equalized, find the input/weight observers it needs in
    `equalization_qconfig`, creates them, and inserts it into `graph`.

    If `node` does not need an equalization observer, returns None.
    """
    if equalization_qconfig is None or not node_supports_equalization(node, named_modules):
        return

    if is_branch:
        warnings.warn(
            f"Cannot equalize {node} because it is part of a branch."
        )
        return

    new_args = []
    for arg in node.args:
        if not isinstance(arg, Node) or node_arg_is_bias(node, arg, backend_config):
            new_args.append(arg)
            continue

        is_weight = node_arg_is_weight(node, arg, backend_config)

        act_eq_process_ctr = equalization_qconfig.weight if is_weight else \
            equalization_qconfig.input_activation

        new_eq_obs_mod = act_eq_process_ctr()
        new_eq_obs_node = _insert_observer(
            arg, new_eq_obs_mod, model, named_modules, graph)

        new_args.append(new_eq_obs_node)

    # assign the new args and kwargs to the node, inplace
    node.args = tuple(new_args)

def _maybe_insert_output_observer_for_node(
    node: Node,
    model: torch.nn.Module,
    named_modules: Dict[str, torch.nn.Module],
    graph: Graph,
    node_name_to_match_result_with_qconfig: Dict[str, _MatchResultWithQConfig],
    matched_pattern: Any,
    qhandler: Optional[QuantizeHandler],
) -> Optional[Node]:
    """
    If `node` needs an output observer, creates it, inserts it into `graph`
    and returns it.

    If `node` does not need an output observer, returns None.
    """
    root_node, _, pattern, qhandler, qconfig = node_name_to_match_result_with_qconfig.get(
        node.name, (None, None, None, None, None))

    if qhandler is None:
        return None

    assert qconfig is not None
    assert node.op != 'output', 'observer insertion for outputs is handled elsewhere'

    is_standalone_module = qhandler is not None and qhandler.is_standalone_module()

    output_obs_or_fq_ctrs = node.meta["target_dtype_info"].get("output_obs_or_fq_ctrs")
    assert not isinstance(output_obs_or_fq_ctrs, (tuple, dict)), "tuple or dict output configuration is not yet supported"
    qconfig_dtype, _ = _get_dtype_and_is_dynamic(output_obs_or_fq_ctrs)
    should_insert_observer = qconfig_dtype not in _DO_NOT_OBS_DTYPE_LIST + [torch.float]
    # TODO(future PR): move the following logic to
    # should_insert_observer_for_output
    should_insert_observer = should_insert_observer and \
        activation_is_statically_quantized(qconfig)

    # we never insert observers to output of standalone module, we assume
    # if needed, they are inserted inside the standalone module
    should_insert_observer = should_insert_observer and \
        (not is_standalone_module)

    if should_insert_observer:
        observer = qconfig.activation()
        return _insert_observer(node, observer, model, named_modules, graph)
    else:
        return None

def _maybe_insert_observers_before_graph_output(
    graph_output_node: Node,
    output_quantized_idxs: List[int],
    node_name_to_qconfig: Dict[str, QConfigAny],
    model: torch.nn.Module,
    named_modules: Dict[str, torch.nn.Module],
    graph: Graph,
) -> None:
    """
    If the output needs to be quantized and there are any nodes
    in the output which are not already observed, inserts observers
    for those nodes.
    """

    # TODO(future PR): update the output_quantized_idxs API to match
    # arbitrary data structures. There is always a single output, and
    # that output can have arbitrary nesting of values. List[int] is
    # not the right data type for this.
    assert output_quantized_idxs == [0] or output_quantized_idxs == [], \
        'unrecognized format of output_quantized_idxs'

    # Currently dequants are inserted in the convert step. So, we only
    # have to do anything if the output is hardcoded to be quantized
    if output_quantized_idxs == []:
        return
    # TODO(future PR): support more dtypes in model outputs, if necessary
    output_target_dtype = torch.quint8

    def _recursive_maybe_replace_node_with_obs(
        maybe_node: Argument,
        target_dtype: torch.dtype,
        node_name_to_qconfig: Dict[str, QConfigAny],
        model: torch.nn.Module,
        named_modules: Dict[str, torch.nn.Module],
        graph: Graph,
    ) -> Argument:
        """
        Navigate an arbitrary data structure of lists, tuples, dicts.
        For each container type, recurse on all inputs. Once any Node
        is found, insert an observer if needed and do not recurse further.

        For example, given a structure of

          {'foo1': [[bar1]], 'foo2': {'foo3': [[[bar3]]]}}

        we recurse down to bar1 and bar3, observe them if necessary,
        and if we inserted an observer then replace the original node
        with its observer.

        Returns the data structure with all nodes needing observation being
        replaced by their observers.
        """
        if isinstance(maybe_node, Node):
            # check dtype of this node
            this_node_dtype = _get_arg_target_dtype_as_output(
                maybe_node, named_modules)
            if this_node_dtype != target_dtype:
                # insert observer
                qconfig = node_name_to_qconfig.get(maybe_node.name)
                # TODO(future PR): see if we need to allow specifying qconfig
                #   on output nodes, to remove the restriction below.
                assert qconfig is not None, \
                    'Quantizing the output node without a qconfig is not supported'
                observer_mod = qconfig.activation()
                observer_node = _insert_observer(
                    maybe_node, observer_mod, model, named_modules, graph)
                return observer_node
            else:
                return maybe_node
        elif isinstance(maybe_node, (list, tuple)):
            results = []
            for inner_node in maybe_node:
                results.append(_recursive_maybe_replace_node_with_obs(
                    inner_node, target_dtype, node_name_to_qconfig, model, named_modules, graph))
            if isinstance(maybe_node, list):
                return results
            else:
                return tuple(results)
        elif isinstance(maybe_node, dict):
            results_dict = {}
            for k, inner_v in maybe_node.items():
                results_dict[k] = _recursive_maybe_replace_node_with_obs(
                    inner_v, target_dtype, node_name_to_qconfig, model, named_modules, graph)
            return results_dict
        else:
            return results

    new_args = []
    for old_arg in graph_output_node.args:
        new_args.append(
            _recursive_maybe_replace_node_with_obs(
                old_arg, output_target_dtype, node_name_to_qconfig, model, named_modules, graph))

    graph_output_node.args = tuple(new_args)  # type: ignore[assignment]


def _maybe_propagate_dtype_for_node(
    node: Node,
    target_dtype: Union[torch.dtype, type],
    node_name_to_match_result_with_qconfig: Dict[str, _MatchResultWithQConfig],
) -> None:
    """
    Assigns `target_dtype` to `node`, setting `is_dynamic` to False. If `node`
    is a general tensor shape op, also call this function recursively on
    the first argument, to propagate the dtype to the caller.
    """
<<<<<<< HEAD
    node.meta["target_dtype_info"]["input_obs_or_fq_ctr_for_args"] = None
    node.meta["target_dtype_info"]["output_obs_or_fq_ctrs"] = None
=======
    node.meta["target_dtype_info"]["input_obs_or_fq_ctrs"] = None
    node.meta["target_dtype_info"]["output_act_obs_or_fq_ctr"] = None
>>>>>>> ea2faf61
    # if this is a copy node, propagate to first arg
    root_node, _, pattern, qhandler, qconfig = node_name_to_match_result_with_qconfig.get(
        node.name, (None, None, None, None, None))
    # TODO: probably need to remove `is_general_tensor_value_op`
    if qhandler is not None and qhandler.is_general_tensor_value_op():
        prev_node = node.args[0]
        if isinstance(prev_node, Node):
            _maybe_propagate_dtype_for_node(
                prev_node, target_dtype, node_name_to_match_result_with_qconfig)

def propagate_dtypes_for_known_nodes(
    graph: Graph,
    node_name_to_match_result_with_qconfig: Dict[str, _MatchResultWithQConfig],
) -> None:
    """
    Currently we assume that inputs to the graph are either `torch.float` or
    `torch.quint8`, which is not always correct. For ops such as
    `x.masked_fill(mask, value)`, we know that the dtype of  `mask` is a
    `BoolTensor`. Propagate this information throughout the graph.

    Note: not all dtypes in the graph will be correct after this pass, but a
    higher percentage of them will be correct. Hopefully in the future we can
    replace this with a better way to reason about dtypes of tensors.
    """
    for node in graph.nodes:
        non_observable_arg_dict = get_non_observable_arg_indexes_and_types(node)

        for arg_type in non_observable_arg_dict:
            non_observable_indices = non_observable_arg_dict[arg_type](node)

            for index in non_observable_indices:
                arg = node.args[index]

                # when an argument is a tuple, it does not show up as another node so we need to go through
                # all elements of the tuple manually
                if isinstance(arg, (tuple, list)):
                    arg_list = list(arg)
                else:
                    arg_list = [arg]

                for cur_arg in arg_list:
                    # hard coded arguments show up but aren't `Node` typed and do not need dtype propgated
                    if isinstance(cur_arg, torch.fx.node.Node):
                        _maybe_propagate_dtype_for_node(
                            cur_arg, arg_type, node_name_to_match_result_with_qconfig)

def _maybe_make_input_output_share_observers(
    node: Node,
    model: torch.nn.Module,
    named_modules: Dict[str, torch.nn.Module],
) -> bool:
    """
    Ensures that we share an observer
    for all input arguments as well as the output argument. In detail, given
    a graph of

      x0 -> obs0 -> op -> x2
                  /
      x1 -> obs1 /

    where node obs0 points to observer instance observer0,
    obs1 points to observer1 and obs2 points to observer2, we make nodes obs1
    and ob2 point to observer0.
    Returns: whether the operation succeeded or not
    """
    first_arg = None
    # find the first non-Tensor arg
    for i in range(len(node.args)):
        if isinstance(node.args[i], (Node, list, tuple)):
            first_arg = node.args[i]
            break

    # if there is no non-Tensor arg, return directly
    if first_arg is None:
        return False

    if isinstance(first_arg, (list, tuple)):
        first_arg_arg = first_arg[0]
    elif isinstance(first_arg, Node):
        first_arg_arg = first_arg
    else:
        return False

    # if we have a graph such as
    #   observed_node -> non_observed_node -> cat
    # we need to navigate up to the first observer
    iteration_guard = 0
    while not _is_activation_post_process_node(first_arg_arg, named_modules):
        if not isinstance(first_arg_arg, Node):
            return False
        # did not find an activation_post_process for the op
        if first_arg_arg.op == "placeholder":
            return False
        # trace back the args until we found the first Tensor/Node
        trace_back_node = None
        for i in range(len(first_arg_arg.args)):
            trace_back_node = first_arg_arg.args[i]
            if isinstance(trace_back_node, Node):
                break
        if trace_back_node is None:
            return False
        first_arg_arg = trace_back_node

        iteration_guard += 1
        if iteration_guard > 10000:
            raise AssertionError('Unable to find observer of previous node')

    assert isinstance(first_arg_arg, Node)
    target_to_use = first_arg_arg.target
    assert isinstance(target_to_use, str)
    obs_mod_to_use = named_modules[target_to_use]

    if isinstance(first_arg, (list, tuple)):
        # set all other input observer nodes to use that module
        for input_idx, input_arg in enumerate(first_arg):
            if input_idx == 0:
                continue
            iteration_guard = 0
            while not _is_activation_post_process_node(input_arg, named_modules):
                # failed to trace back since no input arg for the current node
                if len(input_arg.args) < 1:
                    return False
                input_arg = input_arg.args[0]
                iteration_guard += 1
                if iteration_guard > 10000:
                    raise AssertionError('Unable to find observer of previous node')

            parent_name, name = _parent_name(input_arg.target)
            setattr(named_modules[parent_name], name, obs_mod_to_use)

    # set the output observer node to use that module
    for output_obs_node, _ in node.users.items():
        assert _is_activation_post_process_node(output_obs_node, named_modules)
        parent_name, name = _parent_name(output_obs_node.target)
        setattr(named_modules[parent_name], name, obs_mod_to_use)

    # TODO(future PR): delete the orphaned observer modules
    return True

def _remove_output_observer(
        node: Node,
        model: torch.nn.Module,
        named_modules: Dict[str, torch.nn.Module]):
    items = list(node.users.items())
    for output_obs_node, _ in items:
        assert _is_activation_post_process_node(output_obs_node, named_modules)
        output_obs_node.replace_all_uses_with(node)
        model.graph.erase_node(output_obs_node)  # type: ignore[union-attr, operator]

def _swap_custom_module_to_observed(
        node: Node,
        qconfig: QConfigAny,
        named_modules: Dict[str, torch.nn.Module],
        prepare_custom_config: PrepareCustomConfig):
    custom_module = named_modules[node.target]  # type: ignore[index]
    custom_module_class_mapping = prepare_custom_config.float_to_observed_mapping
    observed_custom_module_class = \
        get_swapped_custom_module_class(
            custom_module, custom_module_class_mapping, qconfig)
    observed_custom_module = \
        observed_custom_module_class.from_float(custom_module)
    parent_name, name = _parent_name(node.target)
    setattr(named_modules[parent_name], name, observed_custom_module)

def insert_observers_for_model(
    model: GraphModule,
    node_name_to_match_result_with_qconfig: Dict[str, _MatchResultWithQConfig],
    node_name_to_qconfig: Dict[str, QConfigAny],
    prepare_custom_config: PrepareCustomConfig,
    equalization_config_map: Dict[str, Any],
    backend_config: BackendConfig,
    observed_node_names: Set[str],
) -> Optional[Node]:
    """
    Inserts observers, using the following high level algorithm:

    For each node in the graph:
      1. determine the target dtype of this node in the quantized graph, and save
           it for future steps
      2. determine the target dtype or all args and kwargs of this node
      3. if any arg or kwarg's target dtype does not match the current node's
           dtype, insert an observer
      4. if the current node needs an output observer, insert it

    For example:

    - starting graph:
        x0 -> linear -> x1

    - observed graph after processing x0:
        x0(fp32)

    - observed graph after processing linear:
        x0(fp32) -> x0_obs0(int8) -> linear(int8) -> linear_obs0(int8)

    - observed graph after processing x1:
        x0(fp32) -> x0_obs0(int8) -> linear(int8) -> linear_obs0(int8) -> x1

    After a node is processed, the naive observer placement is guaranteed to be
    complete for that node and all of its predecessors. There can be future
    passes which optimize the graph by deduplicating observers, etc.
    """

    # node.meta["target_dtype_info"] stores the target dtype information
    # that's derived from qconfig for the Node, for example, if we have
    # a conv2d node that has a qconfig
    # qconfig = QConfig(activation=..., weight=...)
    # # information for input and bias node omitted
    # # for getattr node
    # # weight = getattr(self, 'weight')
    # weight.meta["target_dtype_info"] = {
    #    'output_obs_or_fq_ctrs': PlaceholderObserver.with_args(torch.float32),
    # }
    # # for conv2d node
    # # conv2d = call_function[target=torch.nn.functional.conv2d](
    # #            args=(input, weight, bias))
    # conv2d.meta["target_dtype_info"] = {
    #   'input_obs_or_fq_ctrs': (qconfig.activation, qconfig.weight, PlaceholderObserver.with_args(dtype=torch.float32)),
    #   '_input_obs_or_fq_ctr_for_kwargs': {"weight": qconfig.weight, "bias": PlaceholderObserver.with_args(dtype=torch.float32)},
    #   'output_obs_or_fq_ctrs': qconfig.activation,
    # }
    #
    cache_for_no_tensor_check: Dict[Node, bool] = {}

    # first, populate the dtype map based only on qconfig and qhandler
    # this assumes:
    # graph inputs are fp32 by default, and int8 where overriden
    # other nodes output dtype is specified by the qconfig
    named_modules = dict(model.named_modules(remove_duplicate=False))

    input_quantized_idxs: List[int] = prepare_custom_config.input_quantized_indexes
    output_quantized_idxs: List[int] = prepare_custom_config.output_quantized_indexes
    processed_nodes: Set[Node] = set()
    # initalize target_dtype_info
    for node in model.graph.nodes:
        node.meta["target_dtype_info"] = copy.copy(_DEFAULT_FP32_TENSOR_CONFIG_FOR_TARGET_DTYPE_INFO)

    inputs_seen_counter = 0
    outputs_seen_counter = 0
    placeholder_node_to_input_index: Dict[Node, int] = {}
    # TODO: we probably don't need this counter since each graph will only have
    # one output node?
    output_node_to_output_index: Dict[Node, int] = {}
    for node in model.graph.nodes:
        if node.op == "placeholder":
            placeholder_node_to_input_index[node] = inputs_seen_counter
            inputs_seen_counter += 1
        if node.op == "output":
            output_node_to_output_index[node] = outputs_seen_counter
            outputs_seen_counter += 1

    # Step 1, set the observer or fake quantize module constructor for each node in the
    # matched_node_pattern

    for node_name, match_res_with_qconfig in node_name_to_match_result_with_qconfig.items():
        last_node, matched_node_pattern, pattern, qhandler, qconfig = match_res_with_qconfig
        assert qhandler is not None
        _set_target_dtype_info_for_matched_node_pattern(
            matched_node_pattern,
            last_node,
            qconfig,
            backend_config,
            named_modules,
            cache_for_no_tensor_check,
            processed_nodes,
        )

    # Step 2. Special cases for some operators, we might be able to remove them
    # in the future if we know dtype information of each node better

    # Step 2.1. some settings are not based on patterns, we need to process each node
    # instead
    for node in model.graph.nodes:
        if node.op == "placeholder" and placeholder_node_to_input_index[node] in input_quantized_idxs:
            # users are not supposed to call calculate_qparams on PlaceholderObserver, and
            # this is OK because we are using this as a way to encode the dtypes of input
            # tensor, we won't actually insert these observers in the graph and won't
            # actually call calculate_qparams
            node.meta["target_dtype_info"] = copy.copy(_DEFAULT_QUINT8_TENSOR_CONFIG_FOR_TARGET_DTYPE_INFO)
        elif node.op in ("call_module", "call_method", "call_function"):
            args_have_no_tensors = \
                all_node_args_have_no_tensors(
                    node, named_modules, cache_for_no_tensor_check)
            if args_have_no_tensors:
                node.meta["target_dtype_info"] = {
<<<<<<< HEAD
                    "input_obs_or_fq_ctr_for_args": None,
                    "output_obs_or_fq_ctrs": None,
=======
                    "input_obs_or_fq_ctrs": None,
                    "output_act_obs_or_fq_ctr": None,
>>>>>>> ea2faf61
                }
        elif node.op == "output" and output_node_to_output_index[node] in output_quantized_idxs:
            node.meta["target_dtype_info"] = copy.copy(_DEFAULT_QUINT8_TENSOR_CONFIG_FOR_TARGET_DTYPE_INFO)

    # Step 2.2, for nodes with known input dtypes, propagate them throughout the
    # graph. For example, if there is a call such as
    #   x1 = x0.masked_fill(mask, 1)
    # we propagate the type of mask to be torch.bool
    propagate_dtypes_for_known_nodes(model.graph, node_name_to_match_result_with_qconfig)

    # Step 3, check if the requested target_dtype_info is supported by backend or not
    # if not, we'll reset the target_dtye_info to use the default (float Tensor)

    # reset the counters and set of processed_nodes
    processed_nodes = set()
    for node_name, match_res_with_qconfig in node_name_to_match_result_with_qconfig.items():
        last_node, matched_node_pattern, pattern, qhandler, qconfig = match_res_with_qconfig
        is_supported_by_backend = _is_pattern_dtype_config_and_qconfig_supported_by_backend(
            pattern, matched_node_pattern, qconfig, backend_config)
        assert qhandler is not None

        # get output_act_dtype so that we don't also reset the special typed nodes
        # TODO: we might want to handle these more uniformly with the default path
        # this can be improved if we can use node.meta["val"]
        output_obs_or_fq_ctrs = node.meta["target_dtype_info"]["output_obs_or_fq_ctrs"]
        assert not isinstance(output_obs_or_fq_ctrs, (tuple, dict)), "tuple or dict output configuration is not yet supported"
        output_act_dtype, _ = _get_dtype_and_is_dynamic(output_obs_or_fq_ctrs)
        if not is_supported_by_backend and output_act_dtype not in [None, int, float, torch.bool]:
            # restore target_dtype_info to default if it is not supported by backend
            _set_target_dtype_info_for_matched_node_pattern(
                matched_node_pattern,
                last_node,
                torch.ao.quantization.qconfig._default_fp32_placeholder_qconfig,
                backend_config,
                named_modules,
                cache_for_no_tensor_check,
                processed_nodes,
            )

    # After this point, the current node and all of its arguments
    # have a target_dtype_info assigned. Now, we insert observers for inputs
    # of this node (if needed for this node), and the output of this node
    # (if needed for this node).

    # Since we are mutating the graph as we go, we iterate over the original
    # nodes before observer insertion, instead of model.graph.nodes.
    nodes_before_observation = list(model.graph.nodes)

    # Avoid duplicates custom module swaps for multiple nodes with same target.
    custom_module_names_already_swapped: Set[str] = set()

    # TODO: reuse placeholder_node_to_input_index and output_node_to_output_index
    # reset inputs/outputs counters
    inputs_seen_counter = 0
    outputs_seen_counter = 0
    results_node = None

    # TODO: change this to insert obs/fq by pattern instead of by node
    for node in nodes_before_observation:

        if node.op == 'placeholder':
            # if a graph input is in fp32, it does not need observation
            # if a graph input is in int8, we assume the observation happens
            #   outside of the graph, and no additional observation is needed
            pass

        elif node.op in ('call_module', 'call_method', 'call_function', 'output'):
            # check for matches
            last_node, matched_node_pattern, pattern, qhandler, qconfig = (
                node_name_to_match_result_with_qconfig.get(node.name, (None, None, None, None, None))  # type: ignore[assignment]
            )
            equalization_qconfig = equalization_config_map.get(node.name, None)

            this_node_dtype_info = node.meta["target_dtype_info"]
            if "val" in node.meta:
                output_is_a_tensor = (
                    this_node_dtype_info is not None and
                    isinstance(node.meta["val"], FakeTensor)
                )
            else:
                output_is_a_tensor = this_node_dtype_info is not None

            skip_inserting_observers = (
                (qconfig is None) or
                not output_is_a_tensor
            ) and (
                not node.op == 'output'
            )

            # TODO: take a closer look to see if we can remove this check
            # right now it is here because of `observed_node_names`, we are using
            # it as an indicator for swapping the modules to reference modules in
            # convert
            is_supported_by_backend = _is_pattern_dtype_config_and_qconfig_supported_by_backend(
                pattern, matched_node_pattern, qconfig, backend_config)

            if not skip_inserting_observers and is_supported_by_backend:
                named_modules = dict(model.named_modules(remove_duplicate=False))
                if node.op != 'output':
                    assert matched_node_pattern is not None
                    # add matched nodes to the observed node name set
                    _add_matched_node_name_to_set(matched_node_pattern, observed_node_names)

                    # This is currently only used for equalization.
                    # Checks if the current node is in a branch in which the two
                    # first layers are both being quantized.
                    #
                    # ex.       conv2
                    #         /
                    #      x -> conv1
                    #
                    # If this is the case, we will not apply equalization to the
                    # initial two layers.
                    is_quantized_branch = False
                    if (
                        len(node.args) > 0 and
                        isinstance(node.args[0], Node) and
                        len(node.args[0].users) > 1
                    ):
                        for user in node.args[0].users:
                            # Checks if there exists another user being quantized
                            is_user_quantized = (
                                node_name_to_qconfig.get(user.name, None) is not None or
                                (user.op == 'call_module' and isinstance(named_modules[str(user.target)], ObserverBase))
                            )
                            if user != node and is_user_quantized:
                                is_quantized_branch = True

                    pattern_to_root_node_getter = get_fusion_pattern_to_root_node_getter(backend_config)
                    root_node_getter = pattern_to_root_node_getter.get(pattern, _default_root_node_getter)
                    root_node = root_node_getter(matched_node_pattern)
                    is_input_node_of_the_pattern = node is root_node
                    if is_input_node_of_the_pattern:
                        # this modifies node inplace
                        _maybe_insert_input_observers_for_node(
                            node, qconfig, model, named_modules, model.graph,
                            qhandler,
                            prepare_custom_config,
                            backend_config)

                        # insert equalization input observers if needed
                        _maybe_insert_input_equalization_observers_for_node(
                            node, equalization_qconfig, model, named_modules, model.graph,
                            is_quantized_branch, backend_config)

                    is_last_node_of_pattern = node is last_node
                    is_general_tensor_value_op = \
                        (qhandler is not None and qhandler.is_general_tensor_value_op())
                    _is_reuse_input_qconfig_ = _is_reuse_input_qconfig(qconfig)

                    if is_last_node_of_pattern:
                        if _is_custom_module_lstm(node, named_modules, qconfig, qhandler):
                            # Currently custom module outputs are assumed to be already quantized,
                            # so we need to insert a DeQuantStub after the output. For custom module
                            # LSTM specifically, the outputs are also a nested tuple, so we must first
                            # break down the tuple to insert DeQuantStubs after the internal nodes.

                            # TODO: This currently diverges from how custom modules are handled today,
                            # where we insert observers after the output instead of DeQuantStubs, and
                            # replace these observers with "dequantize" nodes during convert. Conceptually,
                            # these output observers are the same as DeQuantStubs. In the future, we
                            # should resolve this inconsistency by inserting DeQuantStubs for all custom
                            # modules, not just for LSTM.
                            _insert_dequant_stubs_for_custom_module_lstm_output(node, model, named_modules, model.graph)
                            if(node.target not in custom_module_names_already_swapped):
                                custom_module_names_already_swapped.add(node.target)
                                _swap_custom_module_to_observed(node, qconfig, named_modules, prepare_custom_config)
                        else:
                            # this returns the new observer node if it was needed
                            maybe_output_obs_node = _maybe_insert_output_observer_for_node(
                                node, model, named_modules, model.graph, node_name_to_match_result_with_qconfig,
                                pattern, qhandler)

                            if maybe_output_obs_node is not None:
                                # Update users of original node to use the output observer
                                # instead. For example, change
                                #
                                #           next_node
                                #          /
                                #   cur_node -> obs
                                #
                                # to
                                #
                                #                 next_node
                                #                 /
                                #   cur_node -> obs
                                #
                                # We need to save orig users before updating uses because
                                # the list of users will change as we update uses
                                orig_users = list(node.users.keys())
                                for user_node in orig_users:
                                    if user_node is maybe_output_obs_node:
                                        continue
                                    user_node.replace_input_with(node, maybe_output_obs_node)

                                _is_observer_in_same_graph_ = _is_observer_in_same_graph(
                                    node, named_modules)

                                # for general tensor value ops, we modify the graph
                                # to make all inputs and outputs use the first input's
                                # observer
                                if (is_general_tensor_value_op and _is_observer_in_same_graph_) or \
                                        _is_reuse_input_qconfig_:
                                    if not _maybe_make_input_output_share_observers(node, model, named_modules):
                                        _remove_output_observer(node, model, named_modules)

                                if qhandler is not None and qhandler.is_custom_module():
                                    if(node.target not in custom_module_names_already_swapped):
                                        custom_module_names_already_swapped.add(node.target)
                                        _swap_custom_module_to_observed(node, qconfig, named_modules, prepare_custom_config)

                else:  # output
                    _maybe_insert_observers_before_graph_output(
                        node, output_quantized_idxs,
                        node_name_to_qconfig,
                        model, named_modules, model.graph)

        #
        # After this point, the current node has input and output observers
        # that it needs for itself inserted.
        #

        # increment the counters, so future inputs and outputs are assigned
        # correct dtypes
        if node.op == 'placeholder':
            inputs_seen_counter += 1
        elif node.op == 'output':
            outputs_seen_counter += 1
            results_node = node

    return results_node

def _run_prepare_fx_on_standalone_modules(
    model: torch.nn.Module,
    is_qat: bool,
    named_modules: Dict[str, torch.nn.Module],
    node_name_to_match_result_with_qconfig: Any,
    prepare_custom_config: PrepareCustomConfig,
    backend_config: BackendConfig,
) -> None:
    """
    Runs prepare_fx on each standalone module. Note: this does
    not modify the graph, it just replaces the unobserved modules with
    their observed versions.
    """
    for (
        node_name,
        (root_node, _, pattern, qhandler, qconfig),
    ) in node_name_to_match_result_with_qconfig.items():
        if qhandler is None:
            continue
        elif not qhandler.is_standalone_module():
            continue

        sm_qconfig_mapping, sm_example_inputs, sm_prepare_custom_config, \
            sm_backend_config = _get_standalone_module_configs(
                root_node, named_modules, prepare_custom_config, qconfig, backend_config)

        standalone_module = named_modules[root_node.target]
        prepare = \
            torch.ao.quantization.quantize_fx._prepare_standalone_module_fx  # type: ignore[attr-defined]
        observed_standalone_module = \
            prepare(
                standalone_module,
                sm_qconfig_mapping,
                is_qat,
                example_inputs=sm_example_inputs,
                prepare_custom_config=sm_prepare_custom_config,
                backend_config=sm_backend_config)
        parent_name, name = _parent_name(root_node.target)
        setattr(named_modules[parent_name], name, observed_standalone_module)
        named_modules[root_node.target] = observed_standalone_module

def _save_state(
    observed: GraphModule,
    node_name_to_qconfig: Dict[str, QConfigAny],
    node_name_to_scope: Dict[str, Tuple[str, type]],
    prepare_custom_config: PrepareCustomConfig,
    equalization_node_name_to_qconfig: Dict[str, Any],
    qconfig_mapping: QConfigMapping,
    is_qat: bool,
    observed_node_names: Set[str],
) -> None:
    observed.meta["_observed_graph_module_attrs"] = (
        ObservedGraphModuleAttrs(
            node_name_to_qconfig=node_name_to_qconfig,
            node_name_to_scope=node_name_to_scope,
            prepare_custom_config=prepare_custom_config,
            equalization_node_name_to_qconfig=equalization_node_name_to_qconfig,
            qconfig_mapping=qconfig_mapping,
            is_qat=is_qat,
            observed_node_names=observed_node_names,
        )
    )

def prepare(
        model: GraphModule,
        qconfig_mapping: Union[QConfigMapping, Dict[str, Any]],
        is_qat: bool,
        node_name_to_scope: Dict[str, Tuple[str, type]],
        example_inputs: Tuple[Any, ...],
        prepare_custom_config: Union[PrepareCustomConfig, Dict[str, Any], None] = None,
        _equalization_config: Union[QConfigMapping, Dict[str, Any], None] = None,
        backend_config: Union[BackendConfig, Dict[str, Any], None] = None,
        is_standalone_module: bool = False) -> GraphModule:
    """ standalone_module means it a submodule that is not inlined in
    parent module, and will be quantized separately as one unit.

    How the standalone module is observed is specified by `input_quantized_idxs` and
    `output_quantized_idxs` in the prepare_custom_config for the standalone module
    Args:
        node_name_to_scope: mapping from node name to the scope of the module which contains the node.
        The scope is a tuple of fully qualified path of the module and the type of the module
    Returns:
        model(GraphModule): prepared standalone module
        attributes related to standalone module
        in model.meta["_observed_graph_module_attrs"]:
            is_observed_standalone_module (bool): boolean value that shows whether the
            current model is a observed standalone module or not
            standalone_module_input_quantized_idxs(List[Int]): a list of
                indexes for the graph input that is expected to be quantized,
                same as input_quantized_idxs configuration provided
                for the standalone module
            standalone_module_output_quantized_idxs(List[Int]): a list of
                indexs for the graph output that is quantized
                same as input_quantized_idxs configuration provided
                for the standalone module
    """
    if prepare_custom_config is None:
        prepare_custom_config = PrepareCustomConfig()
    if _equalization_config is None:
        _equalization_config = QConfigMapping()

    if isinstance(qconfig_mapping, Dict):
        warnings.warn(
            "Passing a QConfig dictionary to prepare is deprecated and will not be supported "
            "in a future version. Please pass in a QConfigMapping instead.")
        qconfig_mapping = QConfigMapping.from_dict(qconfig_mapping)

    if isinstance(_equalization_config, Dict):
        warnings.warn(
            "Passing a QConfig dictionary to prepare for equalization is deprecated and will not "
            "be supported in a future version. Please pass in a QConfigMapping instead.")
        _equalization_config = QConfigMapping.from_dict(_equalization_config)

    if isinstance(prepare_custom_config, Dict):
        warnings.warn(
            "Passing a prepare_custom_config_dict to prepare is deprecated and will not be supported "
            "in a future version. Please pass in a PrepareCustomConfig instead.")
        prepare_custom_config = PrepareCustomConfig.from_dict(prepare_custom_config)

    if isinstance(backend_config, Dict):
        warnings.warn(
            "Passing a backend_config_dict to prepare is deprecated and will not be supported "
            "in a future version. Please pass in a BackendConfig instead.")
        backend_config = BackendConfig.from_dict(backend_config)

    assert(isinstance(qconfig_mapping, QConfigMapping))
    assert(isinstance(_equalization_config, QConfigMapping))
    qconfig_mapping = copy.deepcopy(qconfig_mapping)
    _equalization_config = copy.deepcopy(_equalization_config)

    # mapping from a tuple of nodes in reverse order to uninitialized
    #   QuantizeHandler subclass. For example,
    # {
    #   # match a single node
    #   (<class 'torch.nn.modules.conv.Conv3d'>:
    #     <class 'torch.ao.quantization.fx.quantize.ConvRelu'>),
    #   # match multiple nodes in reverse order
    #   ((<function relu at 0x7f766a7360d0>, <built-in function add>):
    #     <class 'torch.ao.quantization.fx.quantize.Add'>),
    # }

    pattern_to_quantize_handler: Dict[Pattern, QuantizeHandler] = {}
    if backend_config is None:
        backend_config = get_native_backend_config()
    pattern_to_quantize_handler = _get_pattern_to_quantize_handlers(backend_config)
    pattern_to_quantize_handler = _sorted_patterns_dict(pattern_to_quantize_handler)

    root_node_getter_mapping = \
        get_fusion_pattern_to_root_node_getter(backend_config)

    _update_qconfig_for_fusion(model, qconfig_mapping)
    _update_qconfig_for_fusion(model, _equalization_config)
    flattened_qconfig_dict = _get_flattened_qconfig_dict(qconfig_mapping)
    # TODO: support regex as well
    propagate_qconfig_(model, flattened_qconfig_dict, prepare_custom_config.to_dict())

    if is_qat:
        module_to_qat_module = get_module_to_qat_module(backend_config)
        _qat_swap_modules(model, module_to_qat_module)
        _update_qconfig_for_qat(qconfig_mapping, backend_config)

    # mapping from fully qualified module name to module instance
    # for example,
    # {
    #   '': Model(...),
    #   'linear': Linear(...),
    #   'linear.weight_fake_quant': PerChannelMinMaxObserver(...),
    # }
    named_modules = dict(model.named_modules(remove_duplicate=False))

    # fill node_name_to_qconfig, a map from node name to qconfig, used in _find_matches
    equalization_node_name_to_qconfig = _generate_node_name_to_qconfig(
        model, named_modules, model.graph, _equalization_config, node_name_to_scope)
    node_name_to_qconfig = _generate_node_name_to_qconfig(model, named_modules, model.graph, qconfig_mapping, node_name_to_scope)

    # match the patterns that will get quantized
    standalone_module_names = list(prepare_custom_config.standalone_module_names.keys())
    standalone_module_classes = list(prepare_custom_config.standalone_module_classes.keys())

    custom_module_classes = get_custom_module_class_keys(prepare_custom_config.float_to_observed_mapping)
    matches_without_qconfig = _find_matches(
        model.graph, named_modules, pattern_to_quantize_handler, root_node_getter_mapping,
        standalone_module_names, standalone_module_classes, custom_module_classes)

    # map qconfig instances to matches
    node_name_to_match_result_with_qconfig = {}
    for node_name, match_without_qconfig in matches_without_qconfig.items():
        match_with_qconfig = (*match_without_qconfig, node_name_to_qconfig[node_name])
        node_name_to_match_result_with_qconfig[node_name] = match_with_qconfig

    _run_prepare_fx_on_standalone_modules(
        model, is_qat, named_modules, node_name_to_match_result_with_qconfig, prepare_custom_config, backend_config)

    # record names for the set of observed node, so that in convert step
    # we know whether we need to convert a floating point module to reference
    # quantized module or not
    observed_node_names: Set[str] = set()

    result_node = insert_observers_for_model(
        model,
        node_name_to_match_result_with_qconfig,
        node_name_to_qconfig,
        prepare_custom_config,
        equalization_node_name_to_qconfig,
        backend_config,
        observed_node_names,
    )
    model = GraphModule(model, model.graph)

    _save_state(model, node_name_to_qconfig, node_name_to_scope,
                prepare_custom_config, equalization_node_name_to_qconfig,
                qconfig_mapping, is_qat, observed_node_names)

    if is_standalone_module:
        assert result_node is not None
        assert isinstance(result_node.args[0], Node), \
            "standalone module only supports returning simple value currently"\
            "(not tuple, dict etc.)"
        # these inputs are observed in parent
        # converting List[int] to Tensor since module attribute is
        # Union[Tensor, Module]
        input_quantized_idxs: List[int] = prepare_custom_config.input_quantized_indexes
        output_quantized_idxs: List[int] = prepare_custom_config.output_quantized_indexes
        observed_graph_module_attrs = model.meta["_observed_graph_module_attrs"]
        # inplace modification
        observed_graph_module_attrs.is_observed_standalone_module = True
        observed_graph_module_attrs.standalone_module_input_quantized_idxs = \
            input_quantized_idxs
        observed_graph_module_attrs.standalone_module_output_quantized_idxs = \
            output_quantized_idxs
    return model<|MERGE_RESOLUTION|>--- conflicted
+++ resolved
@@ -131,23 +131,13 @@
 # note: the following default target dtype info dicts are temporary,
 # should be moved to the new programmable API class soon
 _DEFAULT_FP32_TENSOR_CONFIG_FOR_TARGET_DTYPE_INFO = {
-<<<<<<< HEAD
-    "input_obs_or_fq_ctr_for_args": torch.ao.quantization.qconfig._default_fp32_placeholder_qconfig.activation,
+    "input_obs_or_fq_ctrs": torch.ao.quantization.qconfig._default_fp32_placeholder_qconfig.activation,
     "output_obs_or_fq_ctrs": torch.ao.quantization.qconfig._default_fp32_placeholder_qconfig.activation
 }
 
 _DEFAULT_QUINT8_TENSOR_CONFIG_FOR_TARGET_DTYPE_INFO = {
-    "input_obs_or_fq_ctr_for_args": torch.ao.quantization.qconfig._default_quint8_placeholder_qconfig.activation,
+    "input_obs_or_fq_ctrs": torch.ao.quantization.qconfig._default_quint8_placeholder_qconfig.activation,
     "output_obs_or_fq_ctrs": torch.ao.quantization.qconfig._default_quint8_placeholder_qconfig.activation
-=======
-    "input_obs_or_fq_ctrs": torch.ao.quantization.qconfig._default_fp32_placeholder_qconfig.activation,
-    "output_act_obs_or_fq_ctr": torch.ao.quantization.qconfig._default_fp32_placeholder_qconfig.activation
-}
-
-_DEFAULT_QUINT8_TENSOR_CONFIG_FOR_TARGET_DTYPE_INFO = {
-    "input_obs_or_fq_ctrs": torch.ao.quantization.qconfig._default_quint8_placeholder_qconfig.activation,
-    "output_act_obs_or_fq_ctr": torch.ao.quantization.qconfig._default_quint8_placeholder_qconfig.activation
->>>>>>> ea2faf61
 }
 
 def _is_activation_post_process_node(node: Node, named_modules: Dict[str, torch.nn.Module]) -> bool:
@@ -440,13 +430,8 @@
     Then this function will return
 
       {
-<<<<<<< HEAD
-        "input_obs_or_fq_ctr_for_args": MinMaxObserver.with_args(dtype=torch.quint8, is_dynamic=False),
+        "input_obs_or_fq_ctrs": MinMaxObserver.with_args(dtype=torch.quint8, is_dynamic=False),
         "output_obs_or_fq_ctrs": MinMaxObserver.with_args(dtype=torch.quint8, is_dynamic=False),
-=======
-        "input_obs_or_fq_ctrs": MinMaxObserver.with_args(dtype=torch.quint8, is_dynamic=False),
-        "output_act_obs_or_fq_ctr": MinMaxObserver.with_args(dtype=torch.quint8, is_dynamic=False),
->>>>>>> ea2faf61
       }
 
     TODO(future PR, if needed): explicitly spell out the non-Tensor
@@ -457,13 +442,8 @@
             node, named_modules, cache_for_no_tensor_check)
     if args_have_no_tensors:
         return {
-<<<<<<< HEAD
-            "input_obs_or_fq_ctr_for_args": None,
+            "input_obs_or_fq_ctrs": None,
             "output_obs_or_fq_ctrs": None,
-=======
-            "input_obs_or_fq_ctrs": None,
-            "output_act_obs_or_fq_ctr": None,
->>>>>>> ea2faf61
         }
     # get qconfig to determine the eventual dtype of this node
     if qconfig is not None:
@@ -1007,13 +987,8 @@
     is a general tensor shape op, also call this function recursively on
     the first argument, to propagate the dtype to the caller.
     """
-<<<<<<< HEAD
-    node.meta["target_dtype_info"]["input_obs_or_fq_ctr_for_args"] = None
+    node.meta["target_dtype_info"]["input_obs_or_fq_ctrs"] = None
     node.meta["target_dtype_info"]["output_obs_or_fq_ctrs"] = None
-=======
-    node.meta["target_dtype_info"]["input_obs_or_fq_ctrs"] = None
-    node.meta["target_dtype_info"]["output_act_obs_or_fq_ctr"] = None
->>>>>>> ea2faf61
     # if this is a copy node, propagate to first arg
     root_node, _, pattern, qhandler, qconfig = node_name_to_match_result_with_qconfig.get(
         node.name, (None, None, None, None, None))
@@ -1299,13 +1274,8 @@
                     node, named_modules, cache_for_no_tensor_check)
             if args_have_no_tensors:
                 node.meta["target_dtype_info"] = {
-<<<<<<< HEAD
-                    "input_obs_or_fq_ctr_for_args": None,
+                    "input_obs_or_fq_ctrs": None,
                     "output_obs_or_fq_ctrs": None,
-=======
-                    "input_obs_or_fq_ctrs": None,
-                    "output_act_obs_or_fq_ctr": None,
->>>>>>> ea2faf61
                 }
         elif node.op == "output" and output_node_to_output_index[node] in output_quantized_idxs:
             node.meta["target_dtype_info"] = copy.copy(_DEFAULT_QUINT8_TENSOR_CONFIG_FOR_TARGET_DTYPE_INFO)
