import contextlib
import functools
import logging
import os
import warnings
from enum import auto, Enum
from itertools import accumulate, chain
from typing import (
    Any,
    Callable,
    Dict,
    Generator,
    Iterator,
    List,
    NamedTuple,
    no_type_check,
    Optional,
    Sequence,
    Set,
    Tuple,
    Union,
)

import torch
import torch.distributed as dist
import torch.nn as nn
import torch.nn.functional as F
from torch import Tensor
from torch.distributed._tensor import DTensor
from torch.distributed.fsdp._common_utils import (
    _set_fsdp_flattened,
    HandleTrainingState,
)
from torch.distributed.utils import _alloc_storage, _free_storage, _p_assert

from ._fsdp_extensions import _ext_post_unflatten_transform, _ext_pre_flatten_transform
from ._utils import _no_dispatch_record_stream, _same_storage_as_data_ptr

__all__ = [
    "FlatParameter",
    "FlatParamHandle",
    "FlatParamShardMetadata",
    "ParamInfo",
    "SharedParamInfo",
    "HandleShardingStrategy",
]

log = logging.getLogger(__name__)


"""
[Note: Fully Sharded Module]
We define the "fully sharded module" to be the original ``nn.Module`` that owns
a ``FlatParamHandle``. It is the *single* module logically responsible for the
*single* unshard/reshard pair for the handle's ``FlatParameter`` for a given
forward or backward pass. The fully sharded module should be passed to the
``FlatParamHandle`` constructor.

For the wrapper code path:
- The ``FullyShardedDataParallel`` module wrapping the fully sharded module
runs the unshard/reshard on behalf of the fully sharded module by overriding
``nn.Module.forward``.
- The fully sharded module is exactly the module passed to the
``FullyShardedDataParallel`` constructor's ``module`` argument.

For the non-wrapper code path:
- Hooks registered on the fully sharded module run the unshard/reshard.
- The fully sharded module may either be the direct argument to ``fully_shard``
or a submodule chosen by the provided wrapping policy.
"""

# Environment variable toggling whether to use unsafe `setattr()` for view
# setting in `_use_sharded_views()` and `_use_unsharded_views()`
# We should use 'safe' by default since it respects method overrides, but for
# special cases such as for high CPU overhead or for intentionally bypassing
# checks in the overrides, we may use 'unsafe'.
_FSDP_USE_UNSAFE_SETATTR = "FSDP_USE_UNSAFE_SETATTR"
# Environment variable toggling whether to check for parameter/gradient
# writeback in case their storages change after FSDP initialization
# We should check by default since it prevents silent correctness errors, but
# since such changes are atypical, we may want to skip the check to save CPU
# overhead, especially since the check happens in the pre-forward and
# pre-backward each iteration.
_FSDP_SKIP_WRITEBACK_CHECK = "FSDP_SKIP_WRITEBACK_CHECK"


# Some value to set padding in tensors to for debuggability
_FLAT_PARAM_PADDING_VALUE = 42


# TODO: Define this for now to avoid circular imports. See if we can remove.
class HandleShardingStrategy(Enum):
    FULL_SHARD = auto()
    SHARD_GRAD_OP = auto()
    NO_SHARD = auto()
    HYBRID_SHARD = auto()
    _HYBRID_SHARD_ZERO2 = auto()


RESHARD_AFTER_FORWARD_HANDLE_STRATEGIES = (
    HandleShardingStrategy.FULL_SHARD,
    HandleShardingStrategy.HYBRID_SHARD,
)
NO_RESHARD_AFTER_FORWARD_HANDLE_STRATEGIES = (
    HandleShardingStrategy.SHARD_GRAD_OP,
    HandleShardingStrategy._HYBRID_SHARD_ZERO2,
)


class ParamInfo(NamedTuple):
    """Information for an original parameter."""

    param_name: str  # unprefixed
    module: nn.Module
    module_name: str


class SharedParamInfo(NamedTuple):
    """
    Additional information for a shared parameter.

    For each shared parameter, we designate one module and its parameter
    variable to be the primary owner, determined as the first one encountered
    in the parameter walk. These are prefixed with "prim". The primary module
    and parameter do not have their own :class:`SharedParamInfo` instance.
    """

    param_name: str  # unprefixed
    module: nn.Module
    module_name: str
    prim_param_name: str  # unprefixed
    prim_module: nn.Module
    prim_module_name: str


class _ShardParamInfo(NamedTuple):
    """Shard-related information for an original parameter."""

    in_shard: bool
    # Use to index into the sharded flat parameter, e.g.
    # `flat_param[offset_in_shard : offset_in_shard + numel_in_shard]`
    offset_in_shard: Optional[int]
    numel_in_shard: Optional[int]
    # Use to get part of the parameter in the local shard from a flattened
    # version of the unsharded parameter, e.g.
    # `param.flatten()[intra_param_start_idx : intra_param_end_idx + 1]`
    intra_param_start_idx: Optional[int]
    intra_param_end_idx: Optional[int]  # inclusive


class FlatParamShardMetadata(NamedTuple):
    """
    This holds metadata specific to this rank's shard of the flat parameter.

    Attributes:
        param_names (Tuple[str, ...]): Prefixed parameter names of this rank's
            shard of the parameters; see :class:`FlatParameter`.
        param_shapes (Tuple[torch.Size, ...]): Parameter shapes of this rank's
            shard of the parameters; see :class:`FlatParameter`.
        param_numels (Tuple[int, ...]): Parameter numels of this rank's shard
            of the parameters; see :class:`FlatParameter`.
        param_offsets (Tuple[Tuple[int, int], ...]): [start, end] offsets (in
            units of numels) giving this rank's part of each flattened
            original parameter.
    """

    param_names: Tuple[str, ...]
    param_shapes: Tuple[torch.Size, ...]
    param_numels: Tuple[int, ...]
    param_offsets: Tuple[Tuple[int, int], ...]


class FlatParameter(nn.Parameter):
    """
    This is the flat parameter used by :class:`FullyShardedDataParallel`. It is
    comprised of one or more original parameters, which are flattened and
    concatenated to construct the flat parameter.

    Under the current design, this parameter logically represents both the
    unsharded and sharded flat parameter, and its data changes storages
    dynamically.
        - In the :class:`FullyShardedDataParallel` constructor, the parameter
        is initialized as unsharded and then sharded in-place.
        - At runtime, the parameter is lazily (re)-initialized. The sharded
        parameter data is saved in ``self._local_shard``, and a new ``Tensor``
        ``self._full_param_padded`` is created, which is the all-gather
        destination and owns the unsharded parameter storage thereafter. (See
        :meth:`FlatParamHandle.init_flat_param_attributes`.)
        - Throughout runtime, the parameter data changes storages as needed,
        e.g. to the sharded flat parameter, low precision sharded flat
        parameter, or the unsharded flat parameter.

    NOTE: Since ``use_orig_params=True`` supports intra-``FlatParameter``
    padding, we have two versions of the per-parameter numels, one that
    includes the padding (``_numels_with_padding``) and one that does not
    (``_numels``). The former may have length longer than the other data
    structures, while the latter has the same length as the number of actual
    original parameters like the other per-parameter data structures.

    Attributes:
        _unpadded_unsharded_size (torch.Size): Unsharded flat parameter's size
            without right-hand-side padding for divisibility by the world size.
            For ``use_orig_params=True``, this includes alignment padding.
        _padded_unsharded_size (torch.Size): Unsharded flat parameter's size
            with right-hand-side padding for divisibility by the world size.
            For ``use_orig_params=True``, this includes alignment padding. This
            is only set for sharded strategies since they require padding for
            the all-gather.
        _sharded_size (torch.Size): Sharded flat parameter's size with padding.
            This is also set for ``NO_SHARD``, in which case it is the same as
            the unsharded sizes. (We omit "padded" because there is no
            analogous unpadded one.)

        _num_params (int): Number of original parameters flattened into this
            flat parameter. This is the length of the per-parameter data
            structures.
        _param_infos (Tuple[ParamInfo, ...]): Each parameter's parameter info
            entry; see :class:`ParamInfo` for details.
        _shapes (Tuple[torch.Size, ...]): Each parameter's original shape.
        _fqns (Tuple[str, ...]): Each parameter's fully-qualified name (FQN)
            prefixed from the ``_fully_sharded_module``. The names are
            guaranteed to be unique in the subtree rooted at that module.
        _param_extensions (Tuple[Optional[Any], ...]): Each parameter's
            extension (i.e. some per-parameter state) used to customize
            pre-flatten and post-unflatten behavior or ``None``. This is
            experimental, and users should not depend on its existence in the
            future.
        _numels_with_padding (Tuple[int, ...]): Each parameter's numel
            including entries for the padding. This is used to construct views
            into the flat parameter via ``torch.split()``. This may have length
            longer than ``_num_params``.
        _numels (Tuple[int, ...]): Each parameter's numel excluding entries for
            padding. This has length equal to ``_num_params``.
        _shard_param_infos (Tuple[_ShardParamInfo, ...]): Each parameter's
            shard parameter info; see :class:`_ShardParamInfo` for details.
        _shared_param_infos (Tuple[SharedParamInfo, ...]): Shared parameter
            info entries; see :class:`SharedParamInfo` for details.
        _modules (Set[nn.Module]): Modules that contain some original parameter
            that is flattened into the flat parameter.

        _shard_numel_padded (int): Numel padded for this rank's sharded flat
            parameter.
        _local_shard (Tensor): Sharded flat parameter with padding if using a
            sharded strategy. If using ``NO_SHARD``, then this is the unpadded
            unsharded flat parameter, and there is no notion of a sharded flat
            parameter or padded unsharded flat parameter.
        _full_param_padded (Tensor): Unsharded flat parameter with padding.
            This is not defined for ``NO_SHARD``. When using mixed precision
            for parameters, this has the low precision.
        _full_prec_full_param_padded (Tensor): Full precision unsharded flat
            parameter with padding. This is used for unsharding outside of
            computation when using mixed precision for parameters. This is
            never defined for ``NO_SHARD``.
        _post_backward_hook_state (Tuple[AccumulateGrad, RemovableHandle]):
            Flat parameter's :class:`AccumulateGrad` object and post-backward
            hook handle.
        _mp_shard (Tensor): Low precision sharded flat parameter with padding.
            This is only defined when parameter mixed precision is enabled. For
            ``NO_SHARD``, this is used for computation.
        _cpu_grad (Tensor): Sharded gradient with padding stored on CPU.
            This is only defined when offloading parameters is enabled.
        _saved_grad_shard (Tensor): Sharded gradient with padding from previous
            iterations for gradient accumulation without :meth:`no_sync`.

        _params (Optional[List[nn.Parameter]]): If ``use_orig_params=True``,
            then each original parameter variable; otherwise, ``None``. This
            does not include any padding tensors.
        _shared_params (Optional[List[nn.Parameter]]): The original shared
            parameter variables if ``use_orig_params=True`` and ``None``
            otherwise.
        _tensors (Optional[List[Optional[Tensor]]]): This saves the ``Tensor``
            views created in the forward and tracked by autograd when
            ``use_orig_params=True`` and is ``None`` otherwise. This is to
            preserve those ``Tensor`` variables for the backward to ensure that
            the ``FlatParameter`` 's ``AccumulateGrad`` object does not change
            in which case the post-backward hook does not run. This is relevant
            for cases like reentrant activation checkpointing.
        _is_grad_none_mask (Optional[List[bool]]): If ``use_orig_params=True``,
            a mask over the original parameters' gradients indicating if it is
            logically ``None`` or not; otherwise, ``None``. This does not
            include entries for padding. This mask is needed because only some
            of the parameters may have ``None`` gradient, in which case the
            flat gradient must be non-``None`` and must use zeros to
            approximate those original ``None`` gradients. This mask informs
            FSDP to set the original parameter gradients to ``None`` (instead
            of zeros) as needed.
    """

    def _init_metadata(
        self,
        param_infos: List[ParamInfo],
        numels: List[int],
        shapes: List[torch.Size],
        fqns: List[str],
        shared_param_infos: List[SharedParamInfo],
        param_extensions: List[Optional[Any]],
        params: Optional[List[nn.Parameter]],
        shared_params: Optional[List[nn.Parameter]],
        is_padding_mask: List[bool],
    ) -> None:
        """
        Initializes attributes holding metadata about the original parameters
        comprising the flat parameter.

        We expose this method separate from the constructor to keep the
        constructor only responsible for the flat parameter's tensor data. This
        method should only be called once per model, while the constructor may
        be called multiple times, e.g. when reloading from a checkpoint, in
        which case only the tensor data needs to be passed to the constructor.
        Since :meth:`load_state_dict` is implemented via :meth:`copy_`, the
        metadata is correctly assumed to be unchanged.

        Args:
            See the Attributes in the class docstring.
        """
        assert len(param_infos) == len(shapes)
        assert len(param_infos) == len(fqns)
        assert len(param_infos) == len(param_extensions)
        self._num_params = len(param_infos)
        self._param_infos = param_infos
        self._shapes = shapes
        self._fqns = fqns
        self._param_extensions = param_extensions
        self._is_padding_mask = is_padding_mask

        numels_without_padding: List[int] = []
        for numel, is_padding in zip(numels, is_padding_mask):
            if not is_padding:
                numels_without_padding.append(numel)
        self._numels = tuple(numels_without_padding)
        self._numels_with_padding = tuple(numels)
        assert len(self._numels) == self._num_params

        self._shared_param_infos = tuple(shared_param_infos)
        self._modules = {pi.module for pi in self._param_infos}.union(
            {spi.module for spi in self._shared_param_infos}
        )
        assert (params is None) == (shared_params is None)
        if params is not None:
            assert shared_params is not None and len(shared_params) == len(
                shared_param_infos
            )
            self._params: Optional[List[nn.Parameter]] = []
            for param, is_padding in zip(params, is_padding_mask):
                if not is_padding:
                    self._params.append(param)
            self._shared_params: Optional[List[nn.Parameter]] = shared_params
            # Mark the original parameters to avoid flattening them into
            # another `FlatParameter` during recursive construction
            for param in chain(self._params, self._shared_params):
                _set_fsdp_flattened(param)
            self._is_grad_none_mask: Optional[List[bool]] = [
                False for _ in range(self._num_params)
            ]
            self._tensors: Optional[List[Optional[Tensor]]] = [
                None for _ in range(self._num_params)
            ]
        else:
            self._params = None
            self._shared_params = None
            self._is_grad_none_mask = None
            self._tensors = None
        self._unpadded_unsharded_size = self.size()
        _set_fsdp_flattened(self)
        # Tracks whether the `FlatParameter`'s post-backward hook has been
        # called to modify the behavior of the post-backward callback
        self._post_backward_called = False


class FlatParamHandle:
    """
    This handle manages a flat parameter (:class:`FlatParameter`). This
    includes sharding and view management.

    Args:
        params (Sequence[nn.Parameter]): The parameters to flatten into the
            flat parameter.
        fully_sharded_module (nn.Module): See [Note: Fully Sharded Module].
        device (torch.device): The compute and communication device, which
            should be a non-CPU device. We refer to it as the compute device.
        sharding_strategy (ShardingStrategy): Sharding strategy to apply to
            this handle's ``FlatParameter``.
        offload_params (bool): Whether to offload the handle's
            ``FlatParameter`` to CPU.
        mp_param_dtype (Optional[torch.dtype]): Parameter mixed precision
            setting passed to the FSDP constructor.
        mp_reduce_dtype (Optional[torch.dtype]): Gradient reduction mixed
            precision setting passed to the FSDP constructor.
        keep_low_precision_grads (bool): Whether to keep gradients in low
            precision.
        use_orig_params (bool): If ``True``, then FSDP preserves the original
            parameter variables and returns them from ``named_parameters()``
            (e.g. to support different optimizer hyperparameters within one
            :class:`FlatParameter`). If ``False``, then FSDP reconstructs the
            parameters every iteration and returns the :class:`FlatParameter` s
            from ``named_parameters()``.
    """

    ##################
    # INITIALIZATION #
    ##################
    def __init__(
        self,
        params: Sequence[Union[nn.Parameter, Tensor]],
        fully_sharded_module: nn.Module,
        device: torch.device,
        sharding_strategy: HandleShardingStrategy,
        offload_params: bool,
        mp_param_dtype: Optional[torch.dtype],
        mp_reduce_dtype: Optional[torch.dtype],
        keep_low_precision_grads: bool,
        process_group: dist.ProcessGroup,
        use_orig_params: bool,
    ):
        super().__init__()
        params = list(params)
        if len(params) == 0:
            raise ValueError(
                f"Cannot construct a {self.__class__.__name__} with an empty parameter list"
            )
        self._init_setattr_fns()
        self._skip_writeback_check = (
            os.environ.get(_FSDP_SKIP_WRITEBACK_CHECK, "") == "1"
        )
        if self._skip_writeback_check:
            _warn_skip_writeback_check(
                log,
                f"Since {_FSDP_SKIP_WRITEBACK_CHECK}=1, FSDP will not check "
                "for parameter or gradient writeback. Changing parameter or "
                "gradient storages may lead to silent correctness errors.",
            )
        align_addresses = use_orig_params
        self._init_get_unflat_views_fn(align_addresses)
        self.device = device
        self.process_group = process_group
        self.rank = process_group.rank()
        self.world_size = process_group.size()
        self._sharding_strategy = sharding_strategy
        self._offload_params = offload_params
        self._use_orig_params = use_orig_params
        self._keep_low_precision_grads = keep_low_precision_grads
        self._training_state = HandleTrainingState.IDLE
        self._debug_level = dist.get_debug_level()
        self._fully_sharded_module = fully_sharded_module
        # NOTE: For the code path using this flag, we only skip calling
        # `_use_sharded_views()` and do not skip switching to the sharded flat
        # parameter since whether `self.flat_param` uses the sharded or
        # unsharded flat parameter parameterizes behavior.
        self._skipped_use_sharded_views = False
        # Optimistically assume a valid input `params` and set dtype attributes
        # before `_init_flat_param()`, which performs the actual validation
        self._orig_param_dtype = params[0].dtype
        self._init_param_reduce_dtypes(mp_param_dtype, mp_reduce_dtype)
        assert self._fwd_bwd_param_dtype is not None  # mypy
        self._aligned_numel = (
            _get_aligned_numel(unsharded_dtype=self._fwd_bwd_param_dtype)
            if align_addresses
            else 0
        )
        self._init_flat_param_and_metadata(
            params, fully_sharded_module, self._aligned_numel, use_orig_params  # type: ignore[arg-type]
        )
        self._use_unsharded_views(as_params=False)

    def _init_setattr_fns(self):
        use_unsafe_setattr = os.environ.get(_FSDP_USE_UNSAFE_SETATTR, "") == "1"
        self._setattr_tensor: Callable[[nn.Module, str, Tensor], None]
        self._setattr_param: Callable[[nn.Module, str, nn.Parameter], None]
        if use_unsafe_setattr:
            self._setattr_tensor = _unsafe_setattr_tensor
            self._setattr_param = _unsafe_setattr_param
        else:
            self._setattr_tensor = _safe_setattr_tensor_or_param
            self._setattr_param = _safe_setattr_tensor_or_param

    def _init_get_unflat_views_fn(self, align_addresses: bool):
        self._get_unflat_views = (
            self._get_unflat_views_aligned
            if align_addresses
            else self._get_unflat_views_unaligned
        )

    def _init_flat_param_and_metadata(
        self,
        params: List[Union[Tensor, nn.Parameter]],
        module: nn.Module,
        aligned_numel: int,
        use_orig_params: bool,
    ) -> None:
        """
        NOTE: This should only be called once at construction time, after which
        the ``FlatParameter`` metadata is assumed to be static.

        NOTE: The elements of ``params`` should only be ``Tensor`` s when
        composing with ``DTensor`` -based tensor parallelism, in which case the
        elements may be ``DTensor`` local shards.
        """
        if len(params) == 0:
            raise ValueError("Expects non-empty `params`")
        if aligned_numel < 0:
            raise ValueError(
                f"Expects non-negative `aligned_numel` but got {aligned_numel}"
            )
<<<<<<< HEAD
        dtype, requires_grad, device = self._validate_tensors_to_flatten(params)
=======
        (
            dtype,
            flat_param_requires_grad,
            device,
        ) = self._validate_tensors_to_flatten(params)
>>>>>>> b4420f0f
        params_set = set(params)
        # For alignment padding, only `numels` gets strictly non-`None`
        # elements, and all other lists get `None` elements for padding.
        param_infos: List[ParamInfo] = []
        numels: List[int] = []
        shapes: List[torch.Size] = []
        fqns: List[str] = []
        shared_param_infos: List[SharedParamInfo] = []
        shared_param_memo: Dict[
            Union[Tensor, nn.Parameter], Tuple[nn.Module, str, str]
        ] = {}
        params_to_flatten: List[Union[Tensor, nn.Parameter]] = []
        shared_params: List[Union[Tensor, nn.Parameter]] = []
        param_extensions: List[Any] = []
        is_padding_mask: List[bool] = []
        total_numel = total_numel_without_padding = 0
        for submodule_name, submodule in module.named_modules():
            for param_name, param in submodule.named_parameters(recurse=False):
                if param not in params_set:
                    continue
                if param in shared_param_memo:  # shared reference
                    prim_module, prim_module_name, prim_param_name = shared_param_memo[
                        param
                    ]
                    shared_params.append(param)
                    shared_param_infos.append(
                        SharedParamInfo(
                            param_name,
                            submodule,
                            submodule_name,
                            prim_param_name,
                            prim_module,
                            prim_module_name,
                        )
                    )
                else:
                    if aligned_numel > 0:
                        numel_to_pad = aligned_numel - (total_numel % aligned_numel)
                        if numel_to_pad > 0 and numel_to_pad < aligned_numel:
                            padding_tensor = _construct_padding_tensor(
                                numel_to_pad, dtype, requires_grad, device
                            )
                            params_to_flatten.append(padding_tensor)
                            is_padding_mask.append(True)
                            numels.append(numel_to_pad)
                            total_numel += numel_to_pad
                    param, extension = _ext_pre_flatten_transform(param)
                    param_extensions.append(extension)
                    shared_param_memo[param] = (submodule, submodule_name, param_name)
                    params_to_flatten.append(param)
                    is_padding_mask.append(False)
                    param_infos.append(ParamInfo(param_name, submodule, submodule_name))
                    numels.append(param.numel())
                    shapes.append(param.shape)
                    fqn = (
                        submodule_name + "." + param_name
                        if submodule_name
                        else param_name
                    )
                    fqns.append(fqn)
                    total_numel += param.numel()
                    total_numel_without_padding += param.numel()
        if len(params_to_flatten) == 0:
            raise ValueError(
                f"`params` were not found in `module`'s tree"
                f"params: {params}\nmodule: {module}"
            )
        if (
            self.rank == 0
            and aligned_numel > 0
            and total_numel != total_numel_without_padding
        ):
            log.info(
                f"FSDP FlatParameter address alignment created "
                f"{total_numel - total_numel_without_padding} "
                f"numel of padding ({total_numel} vs. {total_numel_without_padding})"
            )
        # Pass `aligned_numel=0` since we already included padding tensors
        self.flat_param: FlatParameter = self.flatten_tensors_into_flat_param(
            params_to_flatten,
            aligned_numel=0,
            requires_grad=requires_grad,
        )
        self.flat_param._init_metadata(
            param_infos,
            numels,
            shapes,
            fqns,
            shared_param_infos,
            param_extensions,
            _convert_to_params(params_to_flatten) if use_orig_params else None,
            _convert_to_params(shared_params) if use_orig_params else None,
            is_padding_mask,
        )

    def _validate_tensors_to_flatten(
        self, tensors: List[Union[Tensor, nn.Parameter]]
    ) -> Tuple:
        """
        Validates the tensors to flatten and returns any necessary metadata.
        """
        dtype: Optional[torch.dtype] = None
        requires_grad: Optional[bool] = None
        device: Optional[torch.device] = None
<<<<<<< HEAD
=======
        # For `use_orig_params=True`, permit non-uniform `requires_grad`
>>>>>>> b4420f0f
        for tensor in tensors:
            if type(tensor) is FlatParameter:
                raise ValueError("Cannot flatten a `FlatParameter`")
            if dtype is None and not tensor.is_floating_point():
                raise ValueError("Cannot flatten integer dtype tensors")
            if dtype is not None and tensor.dtype != dtype:
                raise ValueError(
                    f"Must flatten tensors with uniform dtype but got {dtype} "
                    f"and {tensor.dtype}"
                )
            # TODO: Relax the following for `use_orig_params=True`.
            if requires_grad is not None and tensor.requires_grad != requires_grad:
                raise ValueError("Must flatten tensors with uniform `requires_grad`")
            if device is not None and tensor.device != device:
                raise ValueError(
                    "Must flatten tensors on the same device but got both "
                    f"{device} and {tensor.device}"
                )
            dtype = tensor.dtype
<<<<<<< HEAD
            requires_grad = tensor.requires_grad
            device = tensor.device
        assert requires_grad is not None
        return dtype, requires_grad, device
=======
            flat_param_requires_grad = flat_param_requires_grad or tensor.requires_grad
            device = tensor.device
        assert flat_param_requires_grad is not None, "Requires non-empty `tensors` list"
        return dtype, flat_param_requires_grad, device
>>>>>>> b4420f0f

    def flatten_tensors(
        self,
        tensors: List[Tensor],
        aligned_numel: int,
    ) -> Tensor:
        """
        Flattens ``tensors`` into a single flat tensor optionally including
        padding if ``aligned_numel`` is greater than 0, where ``aligned_numel``
        gives the numel required to have address alignment.

        NOTE: The padding alignment algorithm must be kept in sync with
        :meth:`_init_flat_param_metadata`. We separate the two methods because
        the initialization happens once, whereas this method may be called
        multiple times throughout training (e.g. for checkpointing).
        """
        if len(tensors) == 0:
            raise ValueError("Expects non-empty `tensors`")
        if aligned_numel < 0:
            raise ValueError(
                f"Expects non-negative `aligned_numel` but got {aligned_numel}"
            )
<<<<<<< HEAD
        dtype, requires_grad, device = self._validate_tensors_to_flatten(tensors)
=======
        dtype, _, device = self._validate_tensors_to_flatten(tensors)
>>>>>>> b4420f0f
        flat_tensors: List[Tensor] = []
        if aligned_numel > 0:
            total_numel = 0
            for tensor in tensors:
                numel_to_pad = aligned_numel - (total_numel % aligned_numel)
                if numel_to_pad > 0 and numel_to_pad < aligned_numel:
                    padding_tensor = _construct_padding_tensor(
                        numel_to_pad, dtype, requires_grad, device
                    )
                    flat_tensors.append(padding_tensor)
                    total_numel += numel_to_pad
                flat_tensors.append(torch.flatten(_detach_if_needed(tensor)))
                total_numel += tensor.numel()
        else:
            flat_tensors = [
                torch.flatten(_detach_if_needed(tensor)) for tensor in tensors
            ]
        return torch.cat(flat_tensors, dim=0)

    def flatten_tensors_into_flat_param(
        self,
        tensors: List[Tensor],
        aligned_numel: int,
        requires_grad: bool,
    ) -> FlatParameter:
        flat_param_data = self.flatten_tensors(tensors, aligned_numel)
        return FlatParameter(flat_param_data, requires_grad=requires_grad)

    def _init_param_reduce_dtypes(
        self,
        mp_param_dtype: Optional[torch.dtype],
        mp_reduce_dtype: Optional[torch.dtype],
    ) -> None:
        """
        Precondition: ``self.flat_param`` is set. This ensures that this
        handle's parameters have a single dtype.

        Postcondition: This sets ``self._fwd_bwd_param_dtype`` and
        ``self._reduce_dtype``. If ``mp_param_dtype`` or ``mp_reduce_dtype``
        is ``None``, then we assume the original parameter dtype. One special
        case is if ``mp_param_dtype`` is not ``None`` and ``mp_reduce_dtype``
        is ``None``, in which case we assume the gradient reduction dtype
        matches the forward/backward parameter dtype.
        """
        # Save whether these dtypes were specified so that we permit the
        # parameter dtype to change up until the lazy initialization
        self._low_prec_param_dtype_specified = mp_param_dtype is not None
        self._low_prec_reduce_dtype_specified = mp_reduce_dtype is not None
        if (
            self._low_prec_param_dtype_specified
            and not self._low_prec_reduce_dtype_specified
        ):
            # Special case: infer gradient reduction mixed precision
            self._fwd_bwd_param_dtype = mp_param_dtype
            self._reduce_dtype = self._fwd_bwd_param_dtype
        else:
            self._fwd_bwd_param_dtype = mp_param_dtype or self._orig_param_dtype
            self._reduce_dtype = mp_reduce_dtype or self._orig_param_dtype
        assert self._fwd_bwd_param_dtype is not None
        assert self._reduce_dtype is not None

    ###################################
    # SHARD INITIALIZATION & METADATA #
    ###################################
    @torch.no_grad()
    def shard(self):
        """
        Shards the handle's ``FlatParameter``. This allocates new memory for
        the sharded flat parameter and frees the unsharded flat parameter's
        storage.

        Postcondition: ``self.flat_param`` is the sharded flat parameter. Shard
        metadata attributes are set for all sharding strategies.
        """
        flat_param = self.flat_param
        if not self.uses_sharded_strategy:
            self._init_shard_metadata(0, 0, flat_param.numel() - 1)
        else:
            _p_assert(
                flat_param.storage_offset() == 0,
                "The `FlatParameter` is not the sole occupant of its storage",
            )
            orig_storage = flat_param._typed_storage()
            sharded_flat_param, numel_padded = FlatParamHandle._get_shard(
                flat_param, self.rank, self.world_size
            )
            flat_param.set_(sharded_flat_param)  # type: ignore[call-overload]
            start_idx = sharded_flat_param.numel() * self.rank
            end_idx = sharded_flat_param.numel() * (self.rank + 1) - 1  # inclusive
            self._init_shard_metadata(numel_padded, start_idx, end_idx)
            if orig_storage._size() > 0:
                orig_storage._resize_(0)
        if self._use_orig_params:
            self._use_sharded_views()

    def _init_shard_metadata(
        self,
        numel_padded: int,
        unsharded_start_idx: int,
        unsharded_end_idx: int,
    ) -> None:
        """
        Initializes shard-related metadata for this rank's shard of the flat
        parameter: ``_sharded_size``, ``_shard_param_infos``, and
        ``_shard_numel_padded``.

        Args:
            numel_padded (int): Numel padded for this rank's sharded flat
                parameter.
            unsharded_start_idx (int): Start index in the unsharded flat
            parameter assigned to this rank.
            unsharded_end_idx (int): End index (inclusive) in the unsharded
                flat parameter assigned to this rank.

        Precondition: ``self.flat_param`` 's data is the sharded flat
        parameter.
        """
        flat_param = self.flat_param
        flat_param._sharded_size = flat_param.size()  # type: ignore[attr-defined]
        sharded_flat_param_numel = flat_param.numel()  # includes `numel_padded`
        _p_assert(
            unsharded_start_idx >= 0 and unsharded_start_idx <= unsharded_end_idx,
            f"unsharded_start_idx: {unsharded_start_idx} unsharded_end_idx: {unsharded_end_idx}",
        )
        _p_assert(
            numel_padded <= sharded_flat_param_numel,
            f"numel_padded: {numel_padded} "
            f"sharded_flat_param_numel: {sharded_flat_param_numel}",
        )
        shard_param_infos = self._get_shard_metadata(
            unsharded_start_idx, unsharded_end_idx
        )
        assert (
            len(shard_param_infos) == flat_param._num_params
        ), f"Expects length {flat_param._num_params} but got {len(shard_param_infos)}"
        flat_param._shard_param_infos = shard_param_infos  # type: ignore[attr-defined]
        flat_param._shard_numel_padded = numel_padded  # type: ignore[attr-defined]

    def _get_shard_metadata(
        self,
        unsharded_start_idx: int,
        unsharded_end_idx: int,
    ) -> Tuple[_ShardParamInfo, ...]:
        """
        Computes the shard metadata based on ``unsharded_start_idx`` and
        ``unsharded_end_idx`` (inclusive), which give the interval of the
        unsharded flat parameter specifying the shard.
        """
        flat_param_offsets = self._get_flat_param_offsets()
        assert len(flat_param_offsets) == len(
            self.flat_param._numels_with_padding
        ), f"Expected {len(self.flat_param._numels_with_padding)} but got {len(flat_param_offsets)}"
        shard_param_infos: List[_ShardParamInfo] = []
        sharded_flat_param_numel = unsharded_end_idx - unsharded_start_idx + 1
        # `unsharded_param_start_idx` and `unsharded_param_end_idx` are indices
        # into the unsharded flat parameter (inclusive) of the given parameter
        for i, (
            (unsharded_param_start_idx, unsharded_param_end_idx),
            is_padding,
        ) in enumerate(zip(flat_param_offsets, self.flat_param._is_padding_mask)):
            if is_padding:
                continue
            in_sharded_flat_param = (
                unsharded_start_idx <= unsharded_param_end_idx
                and unsharded_end_idx >= unsharded_param_start_idx
            )
            if not in_sharded_flat_param:
                shard_param_info = _ShardParamInfo(False, None, None, None, None)
            else:
                if unsharded_start_idx <= unsharded_param_start_idx:
                    # This branch can only happen once since the rank's
                    # unsharded start index can only intersect one parameter
                    intra_param_start_idx = 0
                    offset_in_shard = unsharded_param_start_idx - unsharded_start_idx
                else:
                    intra_param_start_idx = (
                        unsharded_start_idx - unsharded_param_start_idx
                    )
                    offset_in_shard = 0
                assert (
                    offset_in_shard >= 0 and offset_in_shard < sharded_flat_param_numel
                ), (
                    f"Invalid `offset_in_shard` of {offset_in_shard} for "
                    f"sharded flat parameter with {sharded_flat_param_numel} numel"
                )
                intra_param_end_idx = (
                    min(unsharded_param_end_idx, unsharded_end_idx)
                    - unsharded_param_start_idx
                )
                numel_in_shard = intra_param_end_idx - intra_param_start_idx + 1
                shard_param_info = _ShardParamInfo(
                    True,
                    offset_in_shard,
                    numel_in_shard,
                    intra_param_start_idx,
                    intra_param_end_idx,
                )
            shard_param_infos.append(shard_param_info)
        return tuple(shard_param_infos)

    @staticmethod
    def _get_unpadded_shard(
        tensor: Tensor,
        rank: int,
        world_size: int,
    ) -> Tuple[Tensor, int]:
        """
        Returns the shard of ``tensor`` without any padding for the given
        ``rank`` and ``world_size`` and the numel to pad for that shard.

        If ``tensor`` is already flattened or may be viewed in the flattened
        shape (which is true in the expected usage), then this method does not
        allocate any new tensor memory.
        """
        chunks = torch.flatten(tensor).chunk(world_size)
        if len(chunks) < (rank + 1):
            # This rank gets an empty chunk fully padded with zeros since there
            # are not enough chunks across ranks
            chunk = chunks[0].new_empty(0)
        else:
            chunk = chunks[rank]
        numel_to_pad = chunks[0].numel() - chunk.numel()
        assert (
            numel_to_pad >= 0
        ), "Chunk's size should be at most the first chunk's size"
        return chunk, numel_to_pad

    @staticmethod
    def _get_shard(
        tensor: Tensor,
        rank: int,
        world_size: int,
    ) -> Tuple[Tensor, int]:
        """
        Returns the shard of ``tensor`` with padding for the given ``rank`` and
        ``world_size`` and the numel padded for that shard.

        This method allocates new memory (via :meth:`clone`) since the
        unsharded ``tensor`` may be deallocated after this method returns.
        """
        chunk, numel_to_pad = FlatParamHandle._get_unpadded_shard(
            tensor, rank, world_size
        )
        shard = chunk.clone()
        if numel_to_pad > 0:
            shard = F.pad(shard, [0, numel_to_pad])
        return shard, numel_to_pad

    @staticmethod
    def _get_sharded_size(tensor: Tensor, rank: int, world_size: int) -> torch.Size:
        """
        Returns the shape of ``tensor`` after sharding including padding. This
        requires ``tensor`` to have 1D shape and ensures that the returned
        shape is 1D.
        """
        assert len(tensor.shape) == 1, f"{tensor.shape}"
        unpadded_sharded_tensor, numel_to_pad = FlatParamHandle._get_unpadded_shard(
            tensor, rank, world_size
        )
        unpadded_sharded_size = unpadded_sharded_tensor.size()
        assert len(unpadded_sharded_size) == 1, f"{unpadded_sharded_size}"
        return torch.Size([unpadded_sharded_size[0] + numel_to_pad])

    def _get_flat_param_offsets(self) -> List[Tuple[int, int]]:
        """
        Returns [start, end] offsets of each original parameter's flattened
        data in the unsharded flat parameter (without padding).
        NOTE: The returned list includes elements for alignment padding.
        """
        cumulative_sum = list(accumulate(self.flat_param._numels_with_padding))
        starts = [0] + cumulative_sum[:-1]
        ends = [end - 1 for end in cumulative_sum]  # inclusive
        param_offsets = list(zip(starts, ends))
        return param_offsets

    @no_type_check
    def shard_metadata(
        self,
    ) -> FlatParamShardMetadata:
        """
        Returns shard-related metadata specific to this rank's shard of the
        flat parameter.
        NOTE: The returned tuple does not include elements for alignment
        padding but does account for the padding.
        """
        fqns_list = []
        shapes_list = []
        numels_list = []
        shard_param_offsets = []
        for fqn, shape, numel, shard_param_info in zip(
            self.flat_param._fqns,
            self.flat_param._shapes,
            self.flat_param._numels,
            self.flat_param._shard_param_infos,
        ):
            if not shard_param_info.in_shard:
                continue
            fqns_list.append(fqn)
            shapes_list.append(shape)
            numels_list.append(numel)
            shard_param_offsets.append(
                (
                    shard_param_info.intra_param_start_idx,
                    shard_param_info.intra_param_end_idx,
                )
            )
        return FlatParamShardMetadata(
            tuple(fqns_list),
            tuple(shapes_list),
            tuple(numels_list),
            shard_param_offsets,
        )

    @no_type_check
    @torch.no_grad()
    def init_flat_param_attributes(self) -> None:
        """
        This initializes some attributes on the handle's ``FlatParameter``.
        This should be called during lazy initialization since it requires the
        parameter to be on the compute device if not offloading to CPU and we
        want to give users the chance to move the parameter appropriately after
        the FSDP constructor.

        For each tensor attribute on the ``FlatParameter``, see the unshard and
        reshard methods in this class for the allocation and free pattern.
        """
        flat_param = self.flat_param
        if flat_param.dtype != self._orig_param_dtype:
            # Entering this branch means that the user changed the parameter
            # dtype after FSDP initialization, in which case we may need to
            # refresh some saved dtype attributes (dtypes specified as a part
            # of mixed precision take precedence).
            if not self._low_prec_param_dtype_specified:
                self._fwd_bwd_param_dtype = flat_param.dtype
            # For `reduce_dtype`, require `param_dtype` was not specified since
            # then we infer the `reduce_dtype` from the specified `param_dtype`
            if (
                not self._low_prec_reduce_dtype_specified
                and not self._low_prec_param_dtype_specified
            ):
                self._reduce_dtype = flat_param.dtype
            self._orig_param_dtype = flat_param.dtype
        cpu_device = torch.device("cpu")
        if self._offload_params:
            _p_assert(
                flat_param.device == cpu_device,
                f"Expects the `FlatParameter` to be on CPU when parameter CPU "
                f"offloading is enabled, not {flat_param.device}",
            )
        else:
            self._check_on_compute_device(self.flat_param)
        flat_param._local_shard = flat_param.data
        if self._offload_params:
            # Pin the memory for faster H2D transfer
            flat_param._local_shard = flat_param._local_shard.pin_memory()
            # Pre-allocate the sharded gradient on CPU to enable non-blocking
            # D2H transfer during the backward pass
            flat_param._cpu_grad = torch.zeros_like(
                flat_param._local_shard, device=cpu_device
            ).pin_memory()
        if self._uses_param_mixed_precision:
            # For parameter mixed precision, we maintain a low precision
            # sharded tensor on the compute device to be all-gathered (for
            # sharded strategies) or directly used (for `NO_SHARD`) for
            # computation.
            flat_param._mp_shard = torch.zeros_like(
                flat_param._local_shard,
                device=self.device,
                dtype=self._fwd_bwd_param_dtype,
            )
            _free_storage(flat_param._mp_shard)
        if self.uses_sharded_strategy:
            # We maintain a padded unsharded tensor that serves as the
            # all-gather destination and owns the original parameter storages.
            unsharded_param_dtype = (
                self._fwd_bwd_param_dtype
                if self._uses_param_mixed_precision
                else flat_param.dtype
            )  # use low precision if parameter mixed precision is enabled
            padded_unsharded_numel = flat_param.numel() * self.world_size
            flat_param._full_param_padded = torch.zeros(
                padded_unsharded_numel,
                device=self.device,
                dtype=unsharded_param_dtype,
            )
            flat_param._padded_unsharded_size = flat_param._full_param_padded.size()
            _free_storage(flat_param._full_param_padded)

            if self._uses_param_mixed_precision:
                # For parameter mixed precision, we maintain a full precision
                # padded unsharded tensor for when we force full precision.
                flat_param._full_prec_full_param_padded = torch.zeros(
                    padded_unsharded_numel,
                    device=self.device,
                    dtype=flat_param.dtype,  # full precision
                )
                _free_storage(flat_param._full_prec_full_param_padded)

    ###################
    # UNSHARD/RESHARD #
    ###################
    def pre_unshard(self) -> bool:
        """
        Returns: ``False`` if this is a no-op and ``True`` otherwise.

        Postcondition: ``self.flat_param`` 's data is on the device for
        communication and is what should be all-gathered. This means that it
        matches the dtype of the expected unsharded parameter.
        """
        ret = False
        if self._use_orig_params and not self._skip_writeback_check:
            ret = self._writeback_orig_params()
        if (
            self.uses_sharded_strategy
            and not self._offload_params
            and not self.needs_unshard()
        ):
            pass  # no-op
        elif self._uses_param_mixed_precision and not self._force_full_precision:
            self._use_low_precision_shard()
            ret = True
        elif self._offload_params and self.flat_param.device != self.device:
            # NOTE: This creates a new tensor distinct from any attributes.
            self.flat_param_to(self.device, non_blocking=True)
            ret = True
        self._check_on_compute_device(self.flat_param)
        return ret

    def _use_low_precision_shard(self):
        """
        Allocates the low precision shard directly on the compute device and
        switches to using the low precision sharded flat parameter.
        """
        self._check_low_precision_shard()
        flat_param = self.flat_param
        _alloc_storage(
            flat_param._mp_shard, flat_param._local_shard.size()  # type: ignore[attr-defined]
        )
        # `copy_()` implicitly casts to the low precision
        flat_param._mp_shard.copy_(  # type: ignore[attr-defined]
            flat_param._local_shard.to(  # type: ignore[attr-defined]
                self.device, non_blocking=True
            )
        )
        # Invariant: `_mp_shard` is always on the compute device.
        flat_param.data = flat_param._mp_shard  # type: ignore[attr-defined]

    def unshard(self):
        """
        Runs the unshard logic. This includes all-gathering the flat parameter
        and switching to using the unsharded flat parameter. If the handle does
        not need unsharding, then this only switches to using the unsharded
        flat parameter. For ``NO_SHARD``, this is a no-op.

        If FSDP is in :meth:`summon_full_params` and the handle uses parameter
        mixed precision, then the parameter is forced to full precision.
        """
        if not self.needs_unshard():
            # Even when not needing an unshard, we should switch to using
            # the unsharded flat parameter
            unsharded_flat_param = (
                self._get_padded_unsharded_flat_param()
                if self.uses_sharded_strategy
                else self.flat_param
            )
            self._use_unsharded_flat_param(unsharded_flat_param)
            return
        unsharded_flat_param = self._alloc_padded_unsharded_flat_param()
        padded_unsharded_flat_param = self._all_gather_flat_param(unsharded_flat_param)
        self._use_unsharded_flat_param(padded_unsharded_flat_param)

    def needs_unshard(self) -> bool:
        """Returns if the handle's flat parameter needs to be unsharded."""
        if not self.uses_sharded_strategy:
            return False
        unsharded_flat_param = self._get_padded_unsharded_flat_param()
        already_unsharded = (
            unsharded_flat_param._typed_storage()._size()
            == unsharded_flat_param.numel()
        )
        return not already_unsharded

    def _alloc_padded_unsharded_flat_param(self):
        """
        Allocates the *padded* unsharded flat parameter. The unpadded unsharded
        flat parameter is always a view into the padded one. This padded
        parameter is saved to a different attribute on the ``FlatParameter``
        depending on if we force full precision.
        """
        self._check_sharded_strategy()
        flat_param = self.flat_param
        unsharded_flat_param = self._get_padded_unsharded_flat_param()
        self._check_storage_freed(unsharded_flat_param)
        _alloc_storage(unsharded_flat_param, flat_param._padded_unsharded_size)  # type: ignore[attr-defined]
        return unsharded_flat_param

    def _get_padded_unsharded_flat_param(self) -> torch.Tensor:
        """
        Returns a reference to the padded unsharded flat parameter depending on
        the calling context. This should only be called if using a sharded
        strategy.
        """
        self._check_sharded_strategy()
        flat_param = self.flat_param
        if self._force_full_precision:
            # When parameter mixed precision is enabled, we use a different
            # tensor as the all-gather destination to preserve the invariant
            # that  `_full_param_padded` is in the low precision
            unsharded_flat_param = flat_param._full_prec_full_param_padded  # type: ignore[attr-defined]
            _p_assert(
                unsharded_flat_param.dtype != self._fwd_bwd_param_dtype,
                f"Expects full precision but got {self._fwd_bwd_param_dtype}",
            )
        else:
            unsharded_flat_param = flat_param._full_param_padded  # type: ignore[attr-defined]
        return unsharded_flat_param

    def _all_gather_flat_param(
        self,
        padded_unsharded_flat_param: Tensor,
    ) -> Tensor:
        """
        All-gathers the handle's flat parameter to the destination
        ``padded_unsharded_flat_param``, and switches to using the all-gathered
        tensor.
        """
        _p_assert(
            hasattr(self, "process_group") and hasattr(self, "world_size"),
            "Expects a process group and world size to have been set via `shard()`",
        )
        sharded_flat_param = self.flat_param.data
        expected_numel = sharded_flat_param.numel() * self.world_size
        _p_assert(
            padded_unsharded_flat_param.numel() == expected_numel,
            f"Expects {expected_numel} numel but got {padded_unsharded_flat_param.numel()}",
        )
        dist.all_gather_into_tensor(
            padded_unsharded_flat_param,
            sharded_flat_param,
            self.process_group,
        )
        return padded_unsharded_flat_param

    def _use_unsharded_flat_param(
        self,
        padded_unsharded_flat_param: torch.Tensor,
    ) -> None:
        """
        Switches to using the *unpadded* unsharded flat parameter, which is a
        view into the *padded* unsharded flat parameter.
        """
        unsharded_size = self.flat_param._unpadded_unsharded_size
        self.flat_param.data = padded_unsharded_flat_param[
            : unsharded_size.numel()
        ].view(
            unsharded_size
        )  # this `.view()` is not autograd visible
        in_forward = self._training_state == HandleTrainingState.FORWARD
        in_pre_backward = self._training_state == HandleTrainingState.BACKWARD_PRE
        if self._use_orig_params:
            if self._skipped_use_sharded_views and in_pre_backward:
                # This call corresponds to the complementary pre-backward
                # `_use_unsharded_views()` to the skipped pre-forward
                # `_use_sharded_views()`, so we should skip this one too.
                return
            # We use `Tensor` views in the forward so that they are tracked by
            # autograd. We use them in the pre-backward as well to support
            # reentrant activation checkpointing, which needs the views to be
            # tracked by autograd in the backward pass's recomputed forward.
            self._use_unsharded_views(
                as_params=(not in_forward and not in_pre_backward)
            )
        elif in_forward:
            self._use_unsharded_views(as_params=False)

    def post_unshard(self):
        """
        Runs the post-unshard logic. This includes freeing the low precision
        shard if needed.
        """
        if self._uses_param_mixed_precision and self.uses_sharded_strategy:
            self._free_low_precision_sharded_param()
        self._check_on_compute_device(self.flat_param)

    def _free_low_precision_sharded_param(self):
        """Frees the low precision sharded flat parameter."""
        self._check_low_precision_shard()
        # `_mp_shard` is allocated in the pre-unshard stream, consumed in the
        # unshard stream for sharded strategies, and consumed in both the
        # unshard and default streams for `NO_SHARD`. For sharded strategies,
        # the current stream here is the unshard stream, and for `NO_SHARD`,
        # it is the default stream. For `NO_SHARD`, only recording for the
        # default stream suffices since the default stream waits for the
        # unshard stream.
        _no_dispatch_record_stream(
            self.flat_param._mp_shard, torch.cuda.current_stream()  # type: ignore[attr-defined]
        )
        _free_storage(self.flat_param._mp_shard)  # type: ignore[attr-defined]

    @torch.no_grad()
    def unshard_grad(self):
        """
        Unshards the handle's ``FlatParameter`` 's gradient. If all ranks have
        ``None`` gradient, then all original parameters will as well. This
        method performs an all-reduce and an all-gather. The additional
        all-reduce is tolerable since this method is not meant to be used on
        the computation critical path.

        Postcondition: ``_saved_grad_shard`` is defined and contains the value
        to set ``flat_param.grad`` after gradients are resharded.
        """
        if not self.uses_sharded_strategy:
            self._use_unsharded_grad_views()
            return
        flat_param = self.flat_param
        self._check_unsharded(flat_param)

        # Check if all ranks have a `None` gradient
        num_grad_none = torch.zeros(1, dtype=torch.int32, device=self.device)
        num_grad_none[0] = flat_param.grad is None
        dist.all_reduce(num_grad_none, group=self.process_group)
        if num_grad_none[0] == self.world_size:
            flat_param._saved_grad_shard = None  # type: ignore[attr-defined]
            self._use_unsharded_grad_views()
            return

        padded_unsharded_grad = torch.empty(
            flat_param._padded_unsharded_size,  # type: ignore[attr-defined]
            device=self.device,
        )
        if flat_param.grad is None:
            # In the case that only some ranks have `None` gradient, we use
            # zeros to approximate as a best effort attempt
            if self._debug_level == dist.DebugLevel.DETAIL:
                warnings.warn(
                    f"[Rank {self.rank}] Only some but not all ranks have a "
                    "`None` `FlatParameter` gradient, so FSDP is using zeros to "
                    "approximate those ranks' sharded gradients being `None`"
                )
            flat_param._saved_grad_shard = None  # type: ignore[attr-defined]
            sharded_grad = torch.zeros(flat_param._sharded_size, device=self.device)  # type: ignore[attr-defined]
        else:
            self._check_sharded(flat_param.grad)
            flat_param._saved_grad_shard = flat_param.grad  # type: ignore[attr-defined]
            sharded_grad = flat_param._saved_grad_shard  # type: ignore[attr-defined]
        dist.all_gather_into_tensor(
            padded_unsharded_grad, sharded_grad, self.process_group
        )
        unsharded_size = self.flat_param._unpadded_unsharded_size
        flat_param.grad = padded_unsharded_grad[: unsharded_size.numel()].view(
            unsharded_size
        )
        self._use_unsharded_grad_views()

    def reshard_grad(self):
        if self._use_orig_params:
            self._use_sharded_grad_views()
        if not self.uses_sharded_strategy:
            return
        self.flat_param.grad = self.flat_param._saved_grad_shard  # type: ignore[attr-defined]
        delattr(self.flat_param, "_saved_grad_shard")

    def prepare_gradient_for_backward(self):
        """
        Prepares the gradient for the backward computation by saving and
        clearing any existing sharded gradient in ``.grad`` to enable computing
        a new unsharded gradient.
        """
        _p_assert(
            self._training_state
            in (HandleTrainingState.BACKWARD_PRE, HandleTrainingState.IDLE),
            "Expects to be in `BACKWARD_PRE` or `IDLE` (if prefetching)",
        )
        flat_param = self.flat_param
        if flat_param.grad is not None and (
            flat_param.grad.size() != flat_param._unpadded_unsharded_size
            or flat_param.grad.device != flat_param.device  # grad on CPU
        ):
            self._check_on_compute_device(self.flat_param)
            grad_offloaded = flat_param.grad.device != self.device
            _p_assert(
                not grad_offloaded or self._offload_params,
                f"Expects the sharded gradient to be on {self.device} "
                f"but got {flat_param.grad.device}",
            )
            prev_iter_synced_gradients = (
                flat_param.grad.size()
                == flat_param._local_shard.size()  # type: ignore[attr-defined]
            )
            if prev_iter_synced_gradients:
                # TODO (awgu): Gradient accumulation outside `no_sync()`
                # does not work with CPU offloading. The issue should be
                # that, in the post-backward hook, we cannot do an addition
                # between a CPU tensor (the existing sharded gradient) and
                # a GPU tensor (the new sharded gradient).
                if not grad_offloaded:
                    flat_param._saved_grad_shard = flat_param.grad.data  # type: ignore[attr-defined]
                    sharded_grad = flat_param._saved_grad_shard  # type: ignore[attr-defined]
                else:
                    _p_assert(
                        hasattr(flat_param, "_cpu_grad"),
                        "`_cpu_grad` should be defined if the gradient is on CPU",
                    )
                    sharded_grad = flat_param._cpu_grad  # type: ignore[attr-defined]
                # If user specified to keep the gradient in low precision, then
                # the gradient may still be of the low precision dtype if the
                # user did not set the gradient to `None` after the previous
                # backward, in which case FSDP should cast back to the full
                # precision dtype so that FSDP can accumulate in that dtype in
                # the post-backward hook and assign to `.grad` in that dtype in
                # the post-backward callback.
                local_shard_dtype = flat_param._local_shard.dtype  # type: ignore[attr-defined]
                if (
                    self._keep_low_precision_grads
                    and sharded_grad.dtype != local_shard_dtype
                ):
                    sharded_grad.data = sharded_grad.to(local_shard_dtype)
            else:
                padded_unsharded_size = flat_param._padded_unsharded_size  # type: ignore[attr-defined]
                _p_assert(
                    flat_param.grad.size() == padded_unsharded_size,
                    "Expects `.grad` to be the unsharded gradient in "
                    f"`no_sync()` with size {padded_unsharded_size} "
                    f"but got size {flat_param.grad.size()}",
                )
            flat_param.grad = None

    def prepare_gradient_for_optim(self):
        """
        Prepares the gradient for optimizer computation by moving the sharded
        gradient to the ``.grad`` attribute.
        """

        def cast_grad_to_param_dtype_if_needed(flat_param):
            if self._keep_low_precision_grads:
                assert flat_param.grad is not None  # mypy
                if flat_param.grad.dtype != self._fwd_bwd_param_dtype:
                    flat_param.grad.data = flat_param.grad.to(self._fwd_bwd_param_dtype)
                    if self._use_orig_params:
                        self._use_sharded_grad_views()

        flat_param = self.flat_param
        # TODO (awgu): We should replace these conditional checks to encode
        # the logical intention more directly.
        if hasattr(flat_param, "_cpu_grad"):
            # NOTE: This branch includes `NO_SHARD`.
            self._check_sharded(flat_param)
            self._check_on_cpu(flat_param)
            flat_param.grad = flat_param._cpu_grad  # type: ignore[attr-defined]
            cast_grad_to_param_dtype_if_needed(flat_param)
        elif hasattr(flat_param, "_saved_grad_shard"):
            self._check_sharded(flat_param)
            self._check_on_compute_device(flat_param)
            self._check_on_compute_device(flat_param._saved_grad_shard)  # type: ignore[attr-defined]
            # If no sharded gradient was computed this iteration, then there is
            # no need to forward `_saved_grad_shard` to `grad`
            if flat_param._post_backward_called:  # type: ignore[attr-defined]
                flat_param.grad = flat_param._saved_grad_shard  # type: ignore[attr-defined]
                cast_grad_to_param_dtype_if_needed(flat_param)
        else:
            _p_assert(
                not self.uses_sharded_strategy
                or not flat_param._post_backward_called,  # type: ignore[attr-defined]
                "All sharded parameters that received a gradient in the "
                "post-backward should use `_saved_grad_shard`",
            )
        # Delete `_saved_grad_shard` since its existence indicates a previous
        # gradient to accumulate with in the post-backward hook
        if hasattr(flat_param, "_saved_grad_shard"):
            delattr(flat_param, "_saved_grad_shard")

    @contextlib.contextmanager
    def to_cpu(self):
        """
        Moves the unpadded unsharded flat parameter to CPU while in the context
        and moves it back to the previous device upon exit. For now, this
        assumes the ``FlatParameter`` is the unpadded unsharded flat parameter
        since (1) there is no reason to include the padding in the copy and (2)
        there is no use case for the sharded flat parameter.

        Precondition: ``self.flat_param`` 's data is the unpadded unsharded
        flat parameter on the compute device, and the handle uses a sharded
        strategy.
        Postcondition: Same as the precondition.
        """
        self._check_sharded_strategy()
        _p_assert(
            self.flat_param.size() == self.flat_param._unpadded_unsharded_size,
            f"Expects size {self.flat_param._unpadded_unsharded_size} but got {self.flat_param.size()}",
        )
        self._check_on_compute_device(self.flat_param)
        # Check that the unpadded unsharded flat parameter is a view into the
        # padded unsharded flat parameter as expected
        # NOTE: This check is not strictly needed for correctness but is a
        # useful sanity check since the tensor should only be used internally.
        unpadded_storage_ptr = self.flat_param._typed_storage()._data_ptr()
        padded_storage_ptr = (
            self._get_padded_unsharded_flat_param()._typed_storage()._data_ptr()
        )
        _p_assert(
            unpadded_storage_ptr == padded_storage_ptr,
            "Expects the unpadded parameter to be a view into the padded parameter",
        )
        self.flat_param_to(torch.device("cpu"))
        self._free_unsharded_flat_param()
        try:
            yield
        finally:
            _p_assert(
                self.flat_param.size() == self.flat_param._unpadded_unsharded_size,
                f"Expects size {self.flat_param._unpadded_unsharded_size} but got {self.flat_param.size()}",
            )
            padded_unsharded_flat_param = self._alloc_padded_unsharded_flat_param()
            # Copy from CPU to the compute device
            padded_unsharded_flat_param[: self.flat_param.numel()].copy_(
                self.flat_param
            )
            self._use_unsharded_flat_param(padded_unsharded_flat_param)

    def reshard(self, free_unsharded_flat_param: bool):
        """
        Runs the reshard logic. This includes freeing the unsharded flat
        parameter if ``free_unsharded_flat_param`` and switching to using the
        sharded flat parameter.
        """
        # Switch to the sharded `FlatParameter` before freeing to prevent
        # "use-after-free"-type bugs with external profiling tools, where for
        # `use_orig_params=True`, the `param` does not point to valid memory
        # when setting `param.data = ...` in `_use_sharded_views()`.
        self._use_sharded_flat_param()
        if free_unsharded_flat_param:
            self._free_unsharded_flat_param()

    def post_reshard(self):
        """
        Runs the post-reshard logic. This includes freeing any memory that
        can now be freed given that the ``FlatParameter`` points to the full
        precision sharded flat parameter.

        Precondition: ``self.flat_param`` 's data points to the full precision
        sharded flat parameter.
        """
        # For `NO_SHARD`, `_mp_shard` is not freed in the post-unshard since it
        # is also the low precision *unsharded* flat parameter. Hence, we delay
        # the free until the reshard.
        if (
            self._uses_param_mixed_precision
            and not self.uses_sharded_strategy
            and not self._force_full_precision  # did not use the low precision shard
        ):
            self._free_low_precision_sharded_param()

    def _free_unsharded_flat_param(self):
        """
        Frees the padded unsharded flat parameter. The tensor to free depends
        on the calling context since the unshard may have forced full
        precision, in which case a different tensor is used.
        """
        self._check_sharded_strategy()
        unsharded_flat_param = self._get_padded_unsharded_flat_param()
        self._check_storage_allocated(unsharded_flat_param)
        self._check_on_compute_device(unsharded_flat_param)
        # Do not free the memory until all ops in the current stream finish
        _no_dispatch_record_stream(unsharded_flat_param, torch.cuda.current_stream())
        _free_storage(unsharded_flat_param)

    def _use_sharded_flat_param(self) -> None:
        """Switches to using the sharded flat parameter."""
        flat_param = self.flat_param
        if self._offload_params:
            device = flat_param._local_shard.device  # type: ignore[attr-defined]
            _p_assert(
                device == torch.device("cpu"),
                f"Expects the local shard to be on CPU but got {device}",
            )
        flat_param.data = flat_param._local_shard  # type: ignore[attr-defined]
        if self._use_orig_params:
            in_forward = self._training_state == HandleTrainingState.FORWARD
            if (
                in_forward
                and self._sharding_strategy
                in NO_RESHARD_AFTER_FORWARD_HANDLE_STRATEGIES
            ):
                self._skipped_use_sharded_views = True
            else:
                self._use_sharded_views()
            # For the post-forward reshard, we may try to use sharded gradient
            # views (or unsharded gradient views if a gradient was accumulated
            # in `no_sync()`), but for the post-backward reshard, we delay the
            # call to after the reduce-scatter.
            if (
                in_forward
                # Skip using gradient views if skipped using sharded views
                # since exposing unsharded parameters with sharded gradients
                # may be confusing to the user
                and not self._skipped_use_sharded_views
            ):
                # TODO: Change `_unpadded_unsharded_size` if we change the
                # gradient to be computed directly with padding.
                accumulated_grad_in_no_sync = (
                    flat_param.grad is not None
                    and self.uses_sharded_strategy
                    and flat_param.grad.shape == flat_param._unpadded_unsharded_size
                )
                if accumulated_grad_in_no_sync:
                    self._use_unsharded_grad_views()
                else:
                    self._use_sharded_grad_views()

    #########
    # VIEWS #
    #########
    @no_type_check
    def _get_unflat_views_unaligned(
        self,
        tensor: Optional[torch.Tensor] = None,
    ) -> Iterator[Tensor]:
        """
        Returns unflattened ``Tensor`` views into ``tensor`` if it is not
        ``None`` or ``flat_param`` otherwise, where the unflattening is based
        on ``flat_param`` 's metadata.

        Examples for ``tensor`` include ``flat_param.grad`` or unsharded
        tensor optimizer state.
        """
        flat_param = self.flat_param
        if tensor is None:
            tensor = flat_param
        views = (
            _ext_post_unflatten_transform(subtensor.view(shape), param_extension)
            for (subtensor, shape, param_extension) in zip(
                torch.split(tensor, flat_param._numels, dim=0),
                flat_param._shapes,
                flat_param._param_extensions,
            )
        )
        return views

    @no_type_check
    def _get_unflat_views_aligned(
        self,
        tensor: Optional[Tensor] = None,
    ) -> List[Tensor]:
        """
        This has the same contract as :meth:`_get_unflat_views_unaligned`
        except it checks for ``None`` placeholders representing padding for
        alignment, which may incur slightly more CPU overhead.
        """
        flat_param = self.flat_param
        if tensor is None:
            tensor = flat_param
        splits: List[Tensor] = torch.split(
            tensor, flat_param._numels_with_padding, dim=0
        )
        idx = 0
        views: List[Tensor] = []
        for split, is_padding in zip(splits, flat_param._is_padding_mask):
            if is_padding:
                continue
            views.append(
                _ext_post_unflatten_transform(
                    split.view(flat_param._shapes[idx]),
                    flat_param._param_extensions[idx],
                )
            )
            idx += 1
        return views

    @no_type_check
    def _use_unsharded_views(self, as_params: bool) -> None:
        """
        Unflattens the unsharded flat parameter by setting the original
        parameter variables to be views into it.

        Args:
            as_params (bool): If ``True``, then registers the original
                parameters as ``nn.Parameter`` s; if ``False``, then registers
                the original parameters only as ``Tensor`` s. ``False`` should
                be used during forward/backward computation and when hiding the
                original parameters from :meth:`nn.Module.named_parameters`.
        """
        flat_param = self.flat_param
        self._check_unsharded(flat_param)
        views = self._get_unflat_views()
        for i, (view, (param_name, module, _)) in enumerate(
            zip(views, flat_param._param_infos)
        ):
            if self._use_orig_params and as_params:
                if type(view) is DTensor:
                    # A `DTensor` `view` is not compatible with assigning
                    # `param.data = view`, so we cannot preserve the parameter
                    # variable.
                    self._setattr_param(module, param_name, nn.Parameter(view))
                    continue
                param = self.flat_param._params[i]
                self._setattr_param(module, param_name, param)
                param.data = view
            elif as_params:
                self._setattr_param(module, param_name, nn.Parameter(view))
            else:  # `as_params=False`
                param_var: Tensor = view
                if self._use_orig_params:
                    if self._training_state == HandleTrainingState.FORWARD:
                        # Save the `Tensor` for the pre-backward
                        self.flat_param._tensors[i] = view  # save for pre-backward
                    elif self._training_state == HandleTrainingState.BACKWARD_PRE:
                        # Use the saved `Tensor` variable from the forward to
                        # preserve the autograd graph so that the post-backward
                        # hook fires (e.g. for reentrant AC)
                        tensor = self.flat_param._tensors[i]
                        tensor.data = view
                        param_var = tensor
                self._setattr_tensor(module, param_name, param_var)
                if (
                    self._use_orig_params
                    and self._training_state == HandleTrainingState.FORWARD
                ):
                    module._parameters[param_name] = param_var
        for i, (
            param_name,
            module,
            _,
            prim_param_name,
            prim_module,
            _,
        ) in enumerate(self.flat_param._shared_param_infos):
            prim_param: Union[Tensor, nn.Parameter] = getattr(
                prim_module, prim_param_name
            )
            _p_assert(
                not as_params or isinstance(prim_param, nn.Parameter),
                f"as_params={as_params} type(prim_param)={type(prim_param)}",
            )
            if self._use_orig_params and as_params:
                shared_param = self.flat_param._shared_params[i]
                self._setattr_param(module, param_name, shared_param)
                shared_param.data = prim_param
            elif as_params:
                self._setattr_param(module, param_name, prim_param)
            else:
                self._setattr_tensor(module, param_name, prim_param)
                if (
                    self._use_orig_params
                    and self._training_state == HandleTrainingState.FORWARD
                ):
                    module._parameters[param_name] = prim_param

    @no_type_check
    def _use_unsharded_grad_views(self) -> None:
        """
        Unflattens the unsharded flat parameter's gradient by setting the
        original parameter variables' gradients to be views into it.
        """
        # Expects the gradient to be in `flat_param.grad`
        if self.flat_param.grad is None:
            for param in chain(self.flat_param._params, self.flat_param._shared_params):
                param.grad = None
            return
        self._check_unsharded(self.flat_param.grad)
        views = self._get_unflat_views(self.flat_param.grad)
        for i, (view, (param_name, module, _)) in enumerate(
            zip(views, self.flat_param._param_infos)
        ):
            _p_assert(
                hasattr(module, param_name),
                f"{self.flat_param._fqns[i]} is missing",
            )
            param = getattr(module, param_name)
            if param.shape != view.shape or param.dtype != view.dtype:
                # NOTE: This is a hack using `.data` to side step the
                # check that parameter/gradient sizes and dtypes match. Here,
                # `param` can have the sharded size, and `grad` can have the
                # unsharded size. Orthogonally, `param` can have the full
                # precision dtype from `reshard()`, and `grad` can have the
                # parameter low precision dtype. Both of these mismatches
                # happen when running in `no_sync()`.
                if param.grad is None:
                    param.grad = torch.empty_like(param)
                param.grad.data = view
            else:
                param.grad = view
        for i, (
            param_name,
            module,
            module_name,
            prim_param_name,
            prim_module,
            _,
        ) in enumerate(self.flat_param._shared_param_infos):
            _p_assert(
                hasattr(module, param_name),
                f"{module_name + '.' + param_name if module_name else param_name} is missing",
            )  # did not save FQN info in `_shared_param_infos`
            param = getattr(module, param_name)
            prim_param = getattr(prim_module, prim_param_name)
            if (
                param.shape != prim_param.grad.shape
                or param.dtype != prim_param.grad.dtype
            ):
                # NOTE: This is the same hack to use `.data` to side step the
                # size check.
                if param.grad is None:
                    param.grad = torch.empty_like(param)
                param.grad.data = prim_param.grad
            else:
                param.grad = prim_param.grad

    @contextlib.contextmanager
    def unflatten_as_params(self) -> Generator:
        """
        Assumes the flat parameter is unsharded. When in the context,
        unflattens the original parameters as ``nn.Parameter`` views into the
        flat parameter, and after the context, restores the original parameters
        as ``Tensor`` views into the flat parameter.
        """
        self._use_unsharded_views(as_params=True)
        try:
            yield
        finally:
            self._use_unsharded_views(as_params=False)

    @no_type_check
    @torch.no_grad()
    def _use_sharded_views(self) -> None:
        """
        Sets the original parameter variables' data to be flattened views into
        the sharded flat parameter.

        The views are kept as flattened to simplify the case where a parameter
        is sharded across ranks. Parameters whose data is not present in the
        sharded flat parameter have their data set to a size-0 empty tensor. We
        do not delete them to ensure to preserve expected behaviors like model
        printability. Parameters whose data is present must preserve their
        variables to be passable to an optimizer.
        """
        self._skipped_use_sharded_views = False
        if not self.uses_sharded_strategy:
            # For `NO_SHARD`, use the *unflattened* unsharded views since we
            # have the unsharded parameter
            self._use_unsharded_views(as_params=True)
            return
        flat_param = self.flat_param
        self._check_sharded(flat_param)
        # Construct once and reuse for all parameters not in the local shard
        size_0_empty_tensor = torch.empty(
            0,
            dtype=self.flat_param.dtype,  # in case `flat_param` changed dtype
            device=self.flat_param.device,
            requires_grad=False,
        )
        for param, shard_param_info, (param_name, module, _) in zip(
            flat_param._params, flat_param._shard_param_infos, flat_param._param_infos
        ):
            self._setattr_param(module, param_name, param)
            if not shard_param_info.in_shard:
                # Allow the original data to be freed via garbage collection
                param.data = size_0_empty_tensor
            else:
                offset = shard_param_info.offset_in_shard
                numel_in_shard = shard_param_info.numel_in_shard
                param.data = flat_param[offset : offset + numel_in_shard]
        assert self.flat_param._shared_params is not None
        for i, (
            param,
            (param_name, module, _, prim_param_name, prim_module, _),
        ) in enumerate(
            zip(self.flat_param._shared_params, self.flat_param._shared_param_infos)
        ):
            self._setattr_param(module, param_name, param)
            prim_param = getattr(prim_module, prim_param_name)
            param.data = prim_param  # could be both empty and non-empty
        if self._training_state == HandleTrainingState.BACKWARD_POST:
            # Clear the saved `Tensor`s since they are unneeded now
            for i in range(len(self.flat_param._tensors)):
                self.flat_param._tensors[i] = None

    @no_type_check
    @torch.no_grad()
    def _use_sharded_grad_views(self) -> None:
        """
        Sets the original parameter variables' gradients to be flattened
        views into the sharded flat parameter's gradient. This is a no-op if
        there is no gradient.

        Parameters whose data is not present in the sharded flat parameter and
        parameters with ``requires_grad=False`` have their gradients set to
        ``None``. Since the gradient variables do not need to be preserved,
        this method does not manipulate existing ``Tensor`` data directly and
        creates new ``Tensor`` variables instead.
        """
        flat_param = self.flat_param
        self._check_sharded(flat_param)
        grad = self.sharded_grad
        if grad is None:
            for param in chain(flat_param._params, flat_param._shared_params):
                param.grad = None
            return
        self._check_sharded(grad)
        for param, shard_param_info, is_grad_none in zip(
            flat_param._params,
            flat_param._shard_param_infos,
            flat_param._is_grad_none_mask,
        ):
            if not shard_param_info.in_shard:
                param.grad = None
            else:
                numel_in_shard = shard_param_info.numel_in_shard
                if param.requires_grad and not is_grad_none:
                    offset = shard_param_info.offset_in_shard
                    if self._keep_low_precision_grads or param.dtype != grad.dtype:
                        # NOTE: This is a hack using `.data` to side step the
                        # check that parameter/gradient dtypes match. Here,
                        # `param` has full precision; `grad` has low precision.
                        if param.grad is None:
                            # `.grad` must have the same shape as `param`
                            param.grad = torch.empty_like(param)
                        param.grad.data = grad[
                            offset : offset + numel_in_shard
                        ].reshape(param.shape)
                    else:
                        param.grad = grad[offset : offset + numel_in_shard].reshape(
                            param.shape
                        )
                else:
                    param.grad = None
        assert flat_param._shared_params is not None
        for i, (param, (_, _, _, prim_param_name, prim_module, _)) in enumerate(
            zip(flat_param._shared_params, flat_param._shared_param_infos)
        ):
            in_sharded_flat_param = hasattr(prim_module, prim_param_name)
            if in_sharded_flat_param and param.requires_grad:
                prim_param = getattr(prim_module, prim_param_name)
                param.grad = prim_param.grad  # share the same reference
            else:
                param.grad = None

    @no_type_check
    @torch.no_grad()
    def _writeback_orig_params(self) -> bool:
        """
        Iterates over the original parameters and writes back any parameters
        that changed storages (due to a non-inplace operator) to the handle's
        ``FlatParameter``. This method preserves the ``FlatParameter` 's
        device even if an original parameter's device changes.

        Raises:
            RuntimeError: If an original parameter or gradient changes storages
            but no longer has the expected flattened shape.
        Returns: ``True`` if some writeback happened, and ``False`` otherwise.
        """
        if (
            self.uses_sharded_strategy
            and not self.is_sharded(self.flat_param)
            and not self._skipped_use_sharded_views
        ):
            # For `NO_SHARD`, we may still need to writeback
            return False
        flat_param = self.flat_param
        wroteback = False
        if self._skipped_use_sharded_views and self.uses_sharded_strategy:
            flat_param_data_ptr = (
                self._get_padded_unsharded_flat_param().untyped_storage().data_ptr()
            )
        else:
            flat_param_data_ptr = flat_param.untyped_storage().data_ptr()
        # NOTE: Since this method is called in the pre-unshard, which is only
        # called during computation in the pre-forward or pre-backward, the
        # sharded gradient should be guaranteed to be in `.grad`, not in
        # `._saved_grad_shard`.
        flat_param_grad = (
            flat_param.grad
            if self.uses_sharded_strategy or not self._offload_params
            else flat_param._cpu_grad
        )
        flat_param_grad_data_ptr = (
            None
            if flat_param_grad is None
            else flat_param_grad.untyped_storage().data_ptr()
        )
        for i, (
            param,
            (in_shard, offset_in_shard, numel_in_shard, _, _),
            (param_name, module, _),
        ) in enumerate(
            zip(
                flat_param._params,
                flat_param._shard_param_infos,
                flat_param._param_infos,
            )
        ):
            if not in_shard:
                continue
            if not hasattr(module, param_name):
                # Do not writeback if original parameters are deregistered
                # (e.g. during model checkpointing)
                continue

            # Check for parameter writeback
            if self._skipped_use_sharded_views:
                param = flat_param._tensors[i]
                _p_assert(
                    param is not None,
                    f"Expects to have saved tensor for {flat_param._fqns[i]}",
                )
            param_changed = getattr(module, param_name) is not param
            needs_param_writeback = (
                param_changed  # changed parameter variable itself
                or not _same_storage_as_data_ptr(
                    param, flat_param_data_ptr
                )  # changed `.data`
            )
            if self._skipped_use_sharded_views and (
                param_changed or needs_param_writeback
            ):
                raise AssertionError(
                    "FSDP does not support changing the parameters between "
                    f"forward and backward for {self._sharding_strategy}"
                )
            if param_changed:
                # NOTE: The gradient is not preserved after a parameter change.
                param = getattr(module, param_name)
                flat_param._params[i] = param
            if needs_param_writeback:
                expected_shape = torch.Size([numel_in_shard])
                self._writeback_tensor(
                    param, flat_param, i, expected_shape, offset_in_shard, True
                )
                wroteback = True

            # Check for gradient writeback
            if self._skipped_use_sharded_views:
                # Skip the writeback check because we do not expose gradients
                # when we skipped using sharded views
                continue
            if param.grad is None and flat_param.grad is not None:
                expected_shape = torch.Size([numel_in_shard])
                self._writeback_tensor(
                    None, flat_param.grad, i, expected_shape, offset_in_shard, False
                )
            elif param.grad is not None:
                # For `NO_SHARD` + CPU offloading, `_cpu_grad` is always in
                # memory and owns the gradient storage, so it will never
                # require gradient writeback.
                needs_grad_writeback = (
                    flat_param_grad is None
                    or not _same_storage_as_data_ptr(
                        param.grad, flat_param_grad_data_ptr
                    )
                )
                if needs_grad_writeback:
                    if flat_param_grad is None:
                        flat_param_grad = torch.zeros_like(flat_param)
                    expected_shape = torch.Size([numel_in_shard])
                    self._writeback_tensor(
                        param.grad,
                        flat_param_grad,
                        i,
                        expected_shape,
                        offset_in_shard,
                        False,
                    )
                    flat_param.grad = flat_param_grad
                    flat_param_grad = flat_param.grad
                    flat_param_grad_data_ptr = (
                        flat_param_grad.untyped_storage().data_ptr()
                    )
        # TODO: If we want to handle shared parameters, we need to re-generate
        # the shared parameter data structures in case sharedness changed.
        for i, (
            param_name,
            module,
            _,
            prim_param_name,
            prim_module,
            _,
        ) in enumerate(flat_param._shared_param_infos):
            if getattr(module, param_name) is not getattr(prim_module, prim_param_name):
                raise NotImplementedError(
                    "Changing shared parameters is not supported yet"
                )
        return wroteback

    def _writeback_tensor(
        self,
        src_tensor: Optional[Tensor],
        dst_tensor: Tensor,
        tensor_index: int,
        expected_shape: torch.Size,
        offset: int,
        is_param: bool,  # else gradient
    ) -> None:
        """
        Writes back ``src_tensor`` to ``dst_tensor`` at offset ``offset``,
        where ``src_tensor`` should have shape ``expected_shape``. ``is_param``
        indicates if the tensor is the parameter (if ``True``) or gradient (if
        ``False``). If ``src_tensor`` is ``None``, then the effect is zeroing
        instead of copying. ``tensor_index`` gives the index of ``src_tensor``
        in the metadata structures.

        Raises:
            RuntimeError: If the ``src_tensor`` does not have the expected
            shape.
        """
        _p_assert(
            len(expected_shape) == 1,
            f"Expects a 1D expected shape but got {expected_shape}",
        )
        if self._debug_level == dist.DebugLevel.DETAIL:
            rank = self.rank if hasattr(self, "rank") else dist.get_rank()
            src_shape = src_tensor.shape if src_tensor is not None else None
            src_device = src_tensor.device if src_tensor is not None else None
            warnings.warn(
                f"[Rank {rank}] {'Parameter' if is_param else 'Gradient'} needs "
                f"writeback in {self._training_state}\n"
                f"expected shape={expected_shape} shape={src_shape} "
                f"expected device={dst_tensor.device} device={src_device}"
            )
        if src_tensor is not None and src_tensor.shape != expected_shape:
            # NOTE: Gradient shape mismatch is not possible in practice since
            # the gradient shape is enforced to match that of the parameter and
            # we already check for parameter shape mismatch.
            raise RuntimeError(
                f"Cannot writeback when the {'parameter' if is_param else 'gradient'} "
                f"shape changes\nExpects {expected_shape} but got {src_tensor.shape}"
            )
        if src_tensor is not None:
            dst_tensor[offset : offset + expected_shape.numel()].copy_(src_tensor)
        else:
            dst_tensor[offset : offset + expected_shape.numel()].zero_()
            assert self.flat_param._is_grad_none_mask is not None
            self.flat_param._is_grad_none_mask[tensor_index] = True

    def _clear_grads_if_needed(self):
        """
        When ``use_orig_params=True``, sets the underlying ``flat_param.grad``
        to ``None`` if *all* of the original parameters' ``.grad`` are
        ``None``. This is targeting ``optim.zero_grad(set_to_none=True)``, in
        which case we want to free the gradients as soon after the
        ``zero_grad()`` call as possible.
        """
        if not self._use_orig_params:
            return
        flat_param = self.flat_param
        assert flat_param._params is not None
        if all(param.grad is None for param in flat_param._params):
            flat_param.grad = None

    def _deregister_orig_params(self):
        for param_info in self.flat_param._param_infos:
            param_name, module, _ = param_info
            if hasattr(module, param_name):
                delattr(module, param_name)
        for param_name, module, _, _, _, _ in self.flat_param._shared_param_infos:
            if hasattr(module, param_name):
                delattr(module, param_name)

    ###########
    # HELPERS #
    ###########
    def flat_param_to(self, *args, **kwargs):
        """Wraps an in-place call to ``.to()`` for ``self.flat_param``."""
        self.flat_param.data = self.flat_param.to(*args, **kwargs)
        if self._use_orig_params:
            # Refresh the views because their storage may have changed
            if self.is_sharded(self.flat_param):
                self._use_sharded_views()
            else:
                self._use_unsharded_views(as_params=True)

    def _get_modules(self) -> Set[nn.Module]:
        """
        Returns a :class:`set` of the modules whose parameters are included
        in this handle's flat parameter.
        """
        return {pi.module for pi in self.flat_param._param_infos}.union(
            {spi.module for spi in self.flat_param._shared_param_infos}
        )

    def is_sharded(self, tensor: Tensor) -> bool:
        """
        Returns if ``tensor`` is *currently* sharded. For ``NO_SHARD``, we
        choose to have this always return ``False`` for clarity.
        """
        if (
            not hasattr(self.flat_param, "_sharded_size")
            or not self.uses_sharded_strategy
        ):
            # `_sharded_size` is defined iff `handle.shard()` has been called
            return False
        sharded_size = self.flat_param._sharded_size  # type: ignore[attr-defined]
        return tensor.size() == sharded_size

    def param_module_names(self) -> Iterator[Tuple[str, str]]:
        shared_param_infos = [
            ParamInfo(param_name, module, module_name)
            for (
                param_name,
                module,
                module_name,
                _,
                _,
                _,
            ) in self.flat_param._shared_param_infos
        ]
        for param_info in chain(self.flat_param._param_infos, shared_param_infos):
            param_name, _, module_name = param_info  # type: ignore[misc]
            yield (param_name, module_name)

    def shared_param_module_names(self) -> Iterator[Tuple[str, str]]:
        for param_name, _, module_name in [
            ParamInfo(param_name, module, module_name)
            for (
                param_name,
                module,
                module_name,
                _,
                _,
                _,
            ) in self.flat_param._shared_param_infos
        ]:
            yield (param_name, module_name)

    @property
    def _fqns_in_shard(self) -> List[str]:
        """Returns the FQNs of the parameters present in this rank's shard."""
        fqns_in_shard: List[str] = []
        for fqn, shard_param_info in zip(
            self.flat_param._fqns, self.flat_param._shard_param_infos  # type: ignore[attr-defined]
        ):
            if shard_param_info.in_shard:
                fqns_in_shard.append(fqn)
        return fqns_in_shard

    @property
    def sharded_grad(self) -> Optional[Tensor]:
        """Returns the handle's sharded gradient."""
        flat_param = self.flat_param
        # Priority for non-`None`: `_cpu_grad` > `_saved_grad_shard` > `grad`
        # - CPU offloading: `_cpu_grad`
        # - No CPU offloading + sharded strategies: `_saved_grad_shard`
        # - No CPU offloading + `NO_SHARD`: `grad`
        if hasattr(flat_param, "_cpu_grad"):
            grad = flat_param._cpu_grad  # type: ignore[attr-defined]
        elif hasattr(flat_param, "_saved_grad_shard"):
            # In the post-backward hook, the sharded gradient is still in
            # `_saved_grad_shard`.
            grad = flat_param._saved_grad_shard  # type: ignore[attr-defined]
        else:
            # If in IDLE or in FORWARD states, then there may be an
            # (accumulated) gradient. If accessed in IDLE, then this should
            # be due to re-registering the original parameters (e.g. in state
            # dict load).
            _p_assert(
                flat_param.grad is None
                or not self.uses_sharded_strategy
                or self._training_state
                in (HandleTrainingState.FORWARD, HandleTrainingState.IDLE),
                "Sharded strategies should use `_cpu_grad` or `_saved_grad_shard` "
                "unless in IDLE or FORWARD",
            )
            grad = flat_param.grad
        return grad

    def _reset_is_grad_none(self) -> None:
        """
        Resets ``_is_grad_none_mask`` as needed. This method should only be
        called in the post-backward after gradient computation, in which case
        if a parameter requires gradient, then it will surely receive a
        gradient and we may reset its mask entry to ``False``.
        """
        if not self._use_orig_params:
            return
        _p_assert(
            self._training_state == HandleTrainingState.BACKWARD_POST,
            "Expects to only be called in the post-backward after gradient computation",
        )
        flat_param = self.flat_param
        assert flat_param._params is not None  # mypy
        for i, param in enumerate(flat_param._params):  # type: ignore[arg-type]
            # As long as the parameter requires gradient, it should receive a
            # meaningful gradient (even if the gradient happens to be zeros)
            if param.requires_grad:
                assert flat_param._is_grad_none_mask is not None  # mypy
                flat_param._is_grad_none_mask[i] = False

    #######################
    # CHECKS & INVARIANTS #
    #######################
    def _check_sharded_strategy(self):
        _p_assert(self.uses_sharded_strategy, "Expects sharded strategy")

    def _check_on_compute_device(self, tensor: Tensor):
        _p_assert(
            tensor.device == self.device,
            f"Expects tensor to be on the compute device {self.device}",
        )

    def _check_on_cpu(self, tensor: Tensor):
        _p_assert(
            tensor.device == torch.device("cpu"),
            f"Expects tensor to be on CPU but got {tensor.device}",
        )

    @staticmethod
    def _check_storage_freed(tensor: Tensor):
        storage_size: int = tensor._typed_storage()._size()
        _p_assert(
            storage_size == 0,
            f"Expects storage to be freed but got storage with size {storage_size}",
        )

    @staticmethod
    def _check_storage_allocated(tensor: Tensor):
        storage_size: int = tensor._typed_storage()._size()
        _p_assert(storage_size > 0, "Expects storage to be allocated")

    def _check_low_precision_shard(self):
        _p_assert(
            self._uses_param_mixed_precision,
            "Not using low precision for parameters",
        )
        _p_assert(
            getattr(self.flat_param, "_mp_shard", None) is not None,
            "Expects `_mp_shard` to exist",
        )
        device = self.flat_param._mp_shard.device  # type: ignore[attr-defined]
        _p_assert(
            device == self.device,
            f"Expects the low precision shard to be on {self.device} but got {device}",
        )

    def _check_unsharded(self, tensor: Tensor):
        msg_prefix = "Expects tensor to be unsharded "
        _p_assert(tensor is not None, msg_prefix + "but got `None`")
        unsharded_size = self.flat_param._unpadded_unsharded_size
        _p_assert(
            tensor.size() == unsharded_size,
            msg_prefix + f"with size {unsharded_size} but got {tensor.size()}",
        )

    def _check_sharded(self, tensor: Tensor):
        msg_prefix = "Expects tensor to be sharded "
        _p_assert(tensor is not None, msg_prefix + "but got `None`")
        sharded_size = self.flat_param._sharded_size  # type: ignore[attr-defined]
        _p_assert(
            tensor.size() == sharded_size,
            msg_prefix + f"with size {sharded_size} but got {tensor.size()}",
        )

    ##############
    # PROPERTIES #
    ##############
    @property
    def uses_sharded_strategy(self) -> bool:
        return self._sharding_strategy != HandleShardingStrategy.NO_SHARD

    @property
    def _uses_param_mixed_precision(self) -> bool:
        return self._fwd_bwd_param_dtype != self._orig_param_dtype

    @property
    def _uses_reduce_mixed_precision(self) -> bool:
        return self._reduce_dtype != self._orig_param_dtype

    @property
    def _force_full_precision(self) -> bool:
        return (
            self._training_state == HandleTrainingState.SUMMON_FULL_PARAMS
            and self._uses_param_mixed_precision
        )


# NOTE: These are hacks to bypass `nn.Module.__setattr__` checks.
def _unsafe_setattr_param(
    module: nn.Module, param_name: str, param: nn.Parameter
) -> None:
    module._parameters[param_name] = param
    # This bypasses any overrides in case `module` is an instance of an
    # `nn.Module` subclass
    super(nn.Module, module).__setattr__(param_name, param)


def _unsafe_setattr_tensor(module: nn.Module, param_name: str, tensor: Tensor) -> None:
    module._parameters.pop(param_name, None)
    # This bypasses any overrides in case `module` is an instance of an
    # `nn.Module` subclass
    super(nn.Module, module).__setattr__(param_name, tensor)


def _safe_setattr_tensor_or_param(
    module: nn.Module, param_name: str, tensor_or_param: Union[Tensor, nn.Parameter]
):
    # Call `delattr()` and `setattr()` to go through `nn.Module` checks
    if hasattr(module, param_name):
        delattr(module, param_name)
    setattr(module, param_name, tensor_or_param)


def _convert_to_params(
    tensors: List[Union[torch.Tensor, nn.Parameter]]
) -> List[nn.Parameter]:
    return [t if isinstance(t, nn.Parameter) else nn.Parameter(t) for t in tensors]


def _detach_if_needed(param_or_tensor: Union[nn.Parameter, Tensor]) -> Tensor:
    return (
        param_or_tensor.detach()
        if isinstance(param_or_tensor, nn.Parameter)
        else param_or_tensor
    )


def _get_aligned_numel(unsharded_dtype: torch.dtype):
    # NOTE: This alignment constraint comes from TorchInductor.
    ALIGNMENT = 16  # bytes
    unsharded_dtype_size = _get_dtype_size(unsharded_dtype)
    aligned_numel = ALIGNMENT // unsharded_dtype_size
    return aligned_numel


@functools.lru_cache(8)
def _get_dtype_size(dtype):
    return torch.empty((), dtype=dtype).element_size()


def _construct_padding_tensor(
    padding_numel: int, dtype: torch.dtype, requires_grad: bool, device: torch.device
):
    # NOTE: Set the padding value as a magic number for debuggability. The
    # value itself should never be used in any user-facing computation.
    return (
        torch.ones(
            (padding_numel,), dtype=dtype, requires_grad=requires_grad, device=device
        )
        * _FLAT_PARAM_PADDING_VALUE
    )


# Use `lru_cache(1)` to only log the warning once (assuming the fixed warning
# messasge is passed in)
@functools.lru_cache(1)
def _warn_skip_writeback_check(log: logging.Logger, warning: str):
    log.warning(warning)


# A handles key represents the group of `FlatParamHandle`s involved in a given
# module's forward. These will be all-gathered together in the pre-forward and
# pre-backward.
_HandlesKey = Tuple[FlatParamHandle, ...]<|MERGE_RESOLUTION|>--- conflicted
+++ resolved
@@ -501,15 +501,11 @@
             raise ValueError(
                 f"Expects non-negative `aligned_numel` but got {aligned_numel}"
             )
-<<<<<<< HEAD
-        dtype, requires_grad, device = self._validate_tensors_to_flatten(params)
-=======
         (
             dtype,
             flat_param_requires_grad,
             device,
         ) = self._validate_tensors_to_flatten(params)
->>>>>>> b4420f0f
         params_set = set(params)
         # For alignment padding, only `numels` gets strictly non-`None`
         # elements, and all other lists get `None` elements for padding.
@@ -550,7 +546,7 @@
                         numel_to_pad = aligned_numel - (total_numel % aligned_numel)
                         if numel_to_pad > 0 and numel_to_pad < aligned_numel:
                             padding_tensor = _construct_padding_tensor(
-                                numel_to_pad, dtype, requires_grad, device
+                                numel_to_pad, dtype, False, device
                             )
                             params_to_flatten.append(padding_tensor)
                             is_padding_mask.append(True)
@@ -591,7 +587,7 @@
         self.flat_param: FlatParameter = self.flatten_tensors_into_flat_param(
             params_to_flatten,
             aligned_numel=0,
-            requires_grad=requires_grad,
+            requires_grad=flat_param_requires_grad,
         )
         self.flat_param._init_metadata(
             param_infos,
@@ -612,12 +608,10 @@
         Validates the tensors to flatten and returns any necessary metadata.
         """
         dtype: Optional[torch.dtype] = None
-        requires_grad: Optional[bool] = None
+        # Return as the logical OR over each tensor's value
+        flat_param_requires_grad: Optional[bool] = None
         device: Optional[torch.device] = None
-<<<<<<< HEAD
-=======
         # For `use_orig_params=True`, permit non-uniform `requires_grad`
->>>>>>> b4420f0f
         for tensor in tensors:
             if type(tensor) is FlatParameter:
                 raise ValueError("Cannot flatten a `FlatParameter`")
@@ -628,26 +622,25 @@
                     f"Must flatten tensors with uniform dtype but got {dtype} "
                     f"and {tensor.dtype}"
                 )
-            # TODO: Relax the following for `use_orig_params=True`.
-            if requires_grad is not None and tensor.requires_grad != requires_grad:
-                raise ValueError("Must flatten tensors with uniform `requires_grad`")
+            if (
+                not self._use_orig_params
+                and flat_param_requires_grad is not None
+                and tensor.requires_grad != flat_param_requires_grad
+            ):
+                raise ValueError(
+                    "Must flatten tensors with uniform `requires_grad` when "
+                    "`use_orig_params=False`"
+                )
             if device is not None and tensor.device != device:
                 raise ValueError(
                     "Must flatten tensors on the same device but got both "
                     f"{device} and {tensor.device}"
                 )
             dtype = tensor.dtype
-<<<<<<< HEAD
-            requires_grad = tensor.requires_grad
-            device = tensor.device
-        assert requires_grad is not None
-        return dtype, requires_grad, device
-=======
             flat_param_requires_grad = flat_param_requires_grad or tensor.requires_grad
             device = tensor.device
         assert flat_param_requires_grad is not None, "Requires non-empty `tensors` list"
         return dtype, flat_param_requires_grad, device
->>>>>>> b4420f0f
 
     def flatten_tensors(
         self,
@@ -670,11 +663,7 @@
             raise ValueError(
                 f"Expects non-negative `aligned_numel` but got {aligned_numel}"
             )
-<<<<<<< HEAD
-        dtype, requires_grad, device = self._validate_tensors_to_flatten(tensors)
-=======
         dtype, _, device = self._validate_tensors_to_flatten(tensors)
->>>>>>> b4420f0f
         flat_tensors: List[Tensor] = []
         if aligned_numel > 0:
             total_numel = 0
@@ -682,7 +671,7 @@
                 numel_to_pad = aligned_numel - (total_numel % aligned_numel)
                 if numel_to_pad > 0 and numel_to_pad < aligned_numel:
                     padding_tensor = _construct_padding_tensor(
-                        numel_to_pad, dtype, requires_grad, device
+                        numel_to_pad, dtype, False, device
                     )
                     flat_tensors.append(padding_tensor)
                     total_numel += numel_to_pad
