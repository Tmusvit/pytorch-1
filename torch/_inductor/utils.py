--- conflicted
+++ resolved
@@ -797,9 +797,6 @@
     if nfound == 0:
         print(
             "No kernel with benchmark functionality found. Make sure you run inductor with config.benchmark_kernel being True"
-<<<<<<< HEAD
-        )
-=======
         )
 
 
@@ -825,5 +822,4 @@
         with torch.profiler.profile(*args, **kwargs) as p:
             yield p
     else:
-        yield
->>>>>>> bb40b625
+        yield