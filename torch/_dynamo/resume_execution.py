--- conflicted
+++ resolved
@@ -92,45 +92,6 @@
             return [
                 *load_args,
                 create_instruction("CALL_FUNCTION", len(load_args)),
-                create_instruction("SETUP_WITH", target=with_except_start),
-                create_instruction("POP_TOP"),
-            ]
-
-        else:
-            # NOTE: copying over for now since more changes are anticipated
-            with_except_start = create_instruction("WITH_EXCEPT_START")
-            pop_top_after_with_except_start = create_instruction("POP_TOP")
-
-            cleanup_complete_jump_target = create_instruction("NOP")
-
-            def create_load_none():
-                return create_instruction(
-                    "LOAD_CONST", PyCodegen.get_const_index(code_options, None), None
-                )
-
-            cleanup[:] = [
-                create_instruction("POP_BLOCK"),
-                create_load_none(),
-                create_load_none(),
-                create_load_none(),
-                create_instruction("CALL_FUNCTION", 3),
-                create_instruction("POP_TOP"),
-                create_instruction("JUMP_FORWARD", target=cleanup_complete_jump_target),
-                with_except_start,
-                create_instruction(
-                    "POP_JUMP_FORWARD_IF_TRUE", target=pop_top_after_with_except_start
-                ),
-                create_instruction("RERAISE"),
-                pop_top_after_with_except_start,
-                create_instruction("POP_TOP"),
-                create_instruction("POP_TOP"),
-                create_instruction("POP_EXCEPT"),
-                create_instruction("POP_TOP"),
-                cleanup_complete_jump_target,
-            ] + cleanup
-
-            return [
-                create_instruction("CALL_FUNCTION", 0),
                 create_instruction("SETUP_WITH", target=with_except_start),
                 create_instruction("POP_TOP"),
             ]
@@ -261,14 +222,11 @@
                     prefix.extend(hooks.pop(i)(code_options, cleanup))
             assert not hooks
 
-<<<<<<< HEAD
             if sys.version_info >= (3, 11):
                 for idx in null_idxes:
                     prefix.append(create_instruction("PUSH_NULL"))
                     prefix.extend(create_rot_n(idx))
 
-=======
->>>>>>> 63bf7674
             prefix.append(create_jump_absolute(target))
 
             # because the line number table monotonically increases from co_firstlineno
