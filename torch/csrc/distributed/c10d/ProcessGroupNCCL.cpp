--- conflicted
+++ resolved
@@ -1866,9 +1866,6 @@
       "nccl:broadcast");
 }
 
-<<<<<<< HEAD
-c10::intrusive_ptr<Work> ProcessGroupNCCL::reduce(
-=======
 // _broadcast_oop adds an out-of-place broadcast in PGNCCL
 // Custom collectives may be implemented by coalescing broadcast operations
 // One use-case is implementing a vector all_gather (all_gather_v)
@@ -1876,7 +1873,7 @@
 // Since all_gather provides an out-of-place API, an all_gather_v
 // semantic implemented inside pg_nccl.all_gather also needs to support
 // out-of-place, for which an out-of-place broadcast is required to be added
-c10::intrusive_ptr<ProcessGroup::Work> ProcessGroupNCCL::_broadcast_oop(
+c10::intrusive_ptr<Work> ProcessGroupNCCL::_broadcast_oop(
     std::vector<at::Tensor>& outputTensors,
     std::vector<at::Tensor>& inputTensors,
     const BroadcastOptions& opts) {
@@ -1922,8 +1919,7 @@
       "nccl:_broadcast_oop");
 }
 
-c10::intrusive_ptr<ProcessGroup::Work> ProcessGroupNCCL::reduce(
->>>>>>> 34e6900e
+c10::intrusive_ptr<Work> ProcessGroupNCCL::reduce(
     std::vector<at::Tensor>& tensors,
     const ReduceOptions& opts) {
   check_gpu_tensors_different_devices(tensors);
@@ -2074,7 +2070,7 @@
   } else {
     const auto num_devices = outputTensors.size();
     const auto num_reduces = outputTensors[0].size();
-    std::vector<c10::intrusive_ptr<ProcessGroup::Work>> works;
+    std::vector<c10::intrusive_ptr<Work>> works;
     startCoalescing();
     for (const auto i : c10::irange(num_reduces)) {
       std::vector<at::Tensor> inputs_multi_dev(num_devices);
