#pragma once

#include <torch/csrc/WindowsTorchApiMacro.h>

#include <torch/csrc/jit/codegen/cuda/dispatch.h>
#include <torch/csrc/jit/codegen/cuda/type.h>

#include <deque>
#include <unordered_set>
#include <vector>

namespace torch {
namespace jit {
namespace fuser {
namespace cuda {

class Fusion;
class Statement;
class Expr;
class Val;

/*
 * IterVisitor starts from leaf nodes, fusion outputs, or the provided values.
 * It walks the DAG bacwkards from the starting nodes, to roots. Each node in
 * the dag will be called with handle(Statement*) in topolgical order inputs of
 * the fusion to outputs of the fusion.
 *
 * TODO: We may want a BFS version of this code to extract ILP, not implemented
 * yet.
 *
 * TODO: We may want to have ordering of outputs to inputs. I'm not sure why we
 * would want this, but seems like it would be a reasonable request.
 */
// NOLINTNEXTLINE(cppcoreguidelines-pro-type-member-init)
class TORCH_CUDA_CU_API IterVisitor : public OptOutDispatch {
 public:
  ~IterVisitor() override = default;

  IterVisitor() = default;

  IterVisitor(const IterVisitor& other) = default;
  IterVisitor& operator=(const IterVisitor& other) = default;

  IterVisitor(IterVisitor&& other) = default;
  IterVisitor& operator=(IterVisitor&& other) = default;

 protected:
  // Functions return nodes in reverse order to be added to the to_visit queue
  // These functions will start at outputs and propagate up through the DAG
  // to inputs based on depth first traversal. Next could be called on a node
  // multiple times.
<<<<<<< HEAD
  virtual std::vector<Statement*> next(Statement* stmt);

  virtual std::vector<Statement*> next(Val* v);

  virtual std::vector<Statement*> next(Expr* expr);
=======
  virtual std::vector<Statement*> next(Statement* stmt) {
    // NOLINTNEXTLINE(bugprone-branch-clone)
    if (stmt->isVal()) {
      return next(stmt->as<Val>());
    } else if (stmt->isExpr()) {
      return next(stmt->as<Expr>());
    } else {
      TORCH_INTERNAL_ASSERT(
          false, "IterVisitor could not detect type in next_dispatch.");
    }
  }

  virtual std::vector<Statement*> next(Val* v) {
    FusionGuard::getCurFusion()->assertInFusion(v, "Cannot traverse val, ");
    if (FusionGuard::getCurFusion()->origin(v) != nullptr) {
      return {FusionGuard::getCurFusion()->origin(v)};
    }
    return {};
  }

  virtual std::vector<Statement*> next(Expr* expr) {
    FusionGuard::getCurFusion()->assertInFusion(expr, "Cannot traverse expr, ");
    // NOLINTNEXTLINE(cppcoreguidelines-init-variables)
    std::vector<Statement*> next_stmts{
        expr->inputs().begin(), expr->inputs().end()};
    return next_stmts;
  }
>>>>>>> 76d3cdf9

  // This handle functions is called on every Statement* in topological order,
  // starting from outputs to inputs.
  void handle(Statement* s) override;

  // This handle functions is called on every Expr* in topological order,
  // starting from outputs to inputs.
  void handle(Expr* e) override;

  // This handle functions is called on every Val* in topological order,
  // starting from outputs to inputs.
  void handle(Val* v) override;

  // The entire stack during traversal. stmt_stack.back().back() is the node
  // that is being called in handle(). stmt_stack.back() contains siblings (not
  // guarenteed to be all siblings throughout traversal). stmt_stack.front()
  // contains the outputs we started with (not guarenteed to be all outputs
  // throughout traversal).
  // NOLINTNEXTLINE(cppcoreguidelines-non-private-member-variables-in-classes)
  std::vector<std::vector<Statement*>> stmt_stack;

  // Statements to stop traversal on if they're hit (pretends they're leaf
  // nodes in next)
  // NOLINTNEXTLINE(cppcoreguidelines-non-private-member-variables-in-classes)
  std::unordered_set<Statement*> termination_stmts;

  void traverseHelper(Fusion* fusion, bool traverse_all_paths = false);

 public:
  // Starts at nodes provided in from, traverses from these nodes to inputs.
  // Calls handle on all Statement*s in topological sorted order.
  // traverseAllPaths = false only call handle on each Statement* once
  // traverseAllPaths = true traverses all paths from nodes in from to inputs.
  // Handle on a Statement* for every path from "from" nodes, to inputs.
  // to argument allows specification of nodes to stop at if we want to stop
  // beffore we hit all leaf nodes. This can be helpful when we want to traverse
  // from TensorView::domain(), to the rfactor domain, instead of root domain.
  void traverseFrom(
      Fusion* fusion,
      const std::vector<Val*>& from,
      bool traverseAllPaths = false);

  // Iterates from terminating outputs registered with the fusion. Terminating
  // means value is not used to generate any other value used in producing
  // registered outputs.
  void traverse(Fusion* fusion);

  // Same as traverse put it traverses every edge, meaning it will traverse
  // values more than once.
  void traverseAllPaths(Fusion* fusion);

  static std::unordered_set<Val*> getInputsTo(const std::vector<Val*>& vals);
};

/*
 * Backward visitor IterVisitor calls handle in reverse order from outputs
 * to inputs It would be really nice to unify this with IterVisitor, however,
 * the challenge there is that we specify traversal from outputs towards inputs
 * because it implicitly provides DCE. However, if users are not careful, they
 * could miss necessary outputs to do a backward traversal.
 *
 * BackwardVisitor checks that all outputs of an Expr is visited before visiting
 * the Expr. If we don't provide nodes to start from on all backward paths of
 * those outputs we will never visit the Expr.
 *
 * The first step of BackwardVisitor is to make sure we've specified enough
 * outputs to guarentee that we will traverse all outputs of all exprs during
 * the backward traversal. In the case where we don't require visiting all
 * outputs of some exprs, example being the `N` output of welford ops.
 * `must_cover_all_expr_outputs` is added to disable the check, and in
 * this case the visitor pass need be aware
 *  1. Exprs with any output that has a use chain that ends with a final
 * consumer in the `from` list `will be` visited.
 *  2. Vals that doesn't have a use chain that ends with a final
 * consumer in the `from` list `will not be` visited, even though its
 * definition expr might be visited. An example is if the `N` output
 * of an welford op is unused, but other outputs are, the welford op
 * will be visited but the `N` output will not.
 *
 */
// NOLINTNEXTLINE(cppcoreguidelines-pro-type-member-init)
class TORCH_CUDA_CU_API BackwardVisitor : public OptOutDispatch {
<<<<<<< HEAD
 protected:
  // NOLINTNEXTLINE(modernize-use-override)
  virtual ~BackwardVisitor() = default;
=======
 public:
  ~BackwardVisitor() override = default;
>>>>>>> 76d3cdf9

  BackwardVisitor(bool must_cover_all_expr_outputs = true)
      : must_cover_all_expr_outputs_(must_cover_all_expr_outputs) {}

  BackwardVisitor(const BackwardVisitor& other) = default;
  BackwardVisitor& operator=(const BackwardVisitor& other) = default;

  BackwardVisitor(BackwardVisitor&& other) = default;
  BackwardVisitor& operator=(BackwardVisitor&& other) = default;

  // Functions return nodes in reverse order to be added to the to_visit queue
  // These functions will start at outputs and propagate up through the DAG
  // to inputs based on depth first traversal. Next could be called on a node
  // multiple times.
  virtual std::vector<Statement*> next(Statement* stmt);

  virtual std::vector<Statement*> next(Expr* expr);

  virtual std::vector<Statement*> next(Val* val);

  // This handle functions is called on every Statement* in topological order,
  // starting from outputs to inputs.
<<<<<<< HEAD
  // NOLINTNEXTLINE(modernize-use-override,cppcoreguidelines-explicit-virtual-functions)
  virtual void handle(Statement* stmt) override;

  // This handle functions is called on every Expr* in topological order,
  // starting from outputs to inputs.
  // NOLINTNEXTLINE(modernize-use-override,cppcoreguidelines-explicit-virtual-functions)
  virtual void handle(Expr* expr) override;

  // This handle functions is called on every Val* in topological order,
  // starting from outputs to inputs.
  // NOLINTNEXTLINE(modernize-use-override,cppcoreguidelines-explicit-virtual-functions)
  virtual void handle(Val* val) override;
=======
  void handle(Statement* stmt) override {
    OptOutDispatch::handle(stmt);
  }
  // This handle functions is called on every Expr* in topological order,
  // starting from outputs to inputs.
  void handle(Expr* expr) override {
    OptOutDispatch::handle(expr);
  }
  // This handle functions is called on every Val* in topological order,
  // starting from outputs to inputs.
  void handle(Val* val) override {
    OptOutDispatch::handle(val);
  }
>>>>>>> 76d3cdf9

  // All exprs that need to be visited in this traversal. Labeled in topological
  // order (size_t).
  std::unordered_map<Expr*, size_t> traversal_exprs_;

  // The entire stack during traversal. stmt_stack.back().back() is the node
  // that is being called in handle(). stmt_stack.back() contains siblings (not
  // guarenteed to be all siblings throughout traversal). stmt_stack.front()
  // contains the inputs we started with (not guarenteed to be all outputs
  // throughout traversal).
  std::deque<std::deque<Statement*>> stmt_stack_;

  // Starts at nodes provided in from, traverses from these nodes to inputs.
  // Calls handle on all Statement*s in topological sorted order.
  // traverseAllPaths = false only call handle on each Statement* once
  // traverseAllPaths = true traverses all paths from nodes in from to inputs.
  //   Handle on a Statement* for every path from "from" nodes, to inputs.
  void traverseFrom(
      Fusion* fusion,
      const std::vector<Val*>& from,
      bool traverseAllPaths = false);

  bool must_cover_all_expr_outputs_ = true;
};

class TORCH_CUDA_CU_API DependencyCheck {
 public:
  // Returns if "dependency" is a dependency of "of".
  static bool isDependencyOf(Val* dependency, Val* of);

  // Finds a Val* path from "of" to "dependency". Returns that path.
  // deque.back() is "of", deque[0] is dependency if a chain exists.
  static std::deque<Val*> getSingleDependencyChain(Val* dependency, Val* of);

  // Finds all Val* paths from "of" to "dependency". Returns those paths.
  // deque[i].back() is "of", and deque[i][0] is "dependency". Returns an
  // empty deque if no dependency found.
  static std::deque<std::deque<Val*>> getAllDependencyChains(
      Val* dependency,
      Val* of);

  // Finds all Val* paths from all leaf nodes to "dependency". Returns those
  // paths. deque[i].back() are leaf nodes, and deque[i][0] is "dependency".
  // Returns an empty deque if there are no uses of dependency found.
  static std::deque<std::deque<Val*>> getAllUseChains(Val* dependency);

  // Grab all values that exist between and including provided
  // vals. Returned values are topologicaly ordered.
  static std::vector<Val*> getAllValsBetween(
      const std::unordered_set<Val*>& dependencies,
      const std::vector<Val*>& of);

  // Returns all dependent exprs that exist between
  //  the provided vals
  static std::vector<Expr*> getAllExprsBetween(
      const std::unordered_set<Val*>& dependencies,
      const std::vector<Val*>& of);

  // Return registered outputs of the fusion that are a dependency of any val of
  static std::unordered_set<Val*> getAllOutputsOf(
      const std::unordered_set<Val*>& of);

  // Return all Vals that depend on the given Vals
  static std::unordered_set<Val*> getAllDependentVals(
      const std::unordered_set<Val*>& of);
};

// Expr sort will take a fusion and return a topologically sorted list of
// expressions.
class ExprSort : public IterVisitor {
 protected:
  std::vector<Expr*> exprs;

  void handle(Expr* expr) override;

 public:
  static std::vector<Expr*> getExprs(Fusion* fusion);

  static std::vector<Expr*> getExprs(
      Fusion* fusion,
      const std::vector<Val*>& from);
};

class InputsOf : public IterVisitor {
 private:
  std::unordered_set<Val*> grabbed_inputs;
  std::vector<Val*> ordered_inputs;

  void handle(Val* v) final;

 public:
  static std::vector<Val*> output(Fusion* fusion, Val* output_);
  static std::vector<Val*> outputs(
      Fusion* fusion,
      const std::vector<Val*>& outputs_);
};

} // namespace cuda
} // namespace fuser
} // namespace jit
} // namespace torch<|MERGE_RESOLUTION|>--- conflicted
+++ resolved
@@ -49,41 +49,11 @@
   // These functions will start at outputs and propagate up through the DAG
   // to inputs based on depth first traversal. Next could be called on a node
   // multiple times.
-<<<<<<< HEAD
   virtual std::vector<Statement*> next(Statement* stmt);
 
   virtual std::vector<Statement*> next(Val* v);
 
   virtual std::vector<Statement*> next(Expr* expr);
-=======
-  virtual std::vector<Statement*> next(Statement* stmt) {
-    // NOLINTNEXTLINE(bugprone-branch-clone)
-    if (stmt->isVal()) {
-      return next(stmt->as<Val>());
-    } else if (stmt->isExpr()) {
-      return next(stmt->as<Expr>());
-    } else {
-      TORCH_INTERNAL_ASSERT(
-          false, "IterVisitor could not detect type in next_dispatch.");
-    }
-  }
-
-  virtual std::vector<Statement*> next(Val* v) {
-    FusionGuard::getCurFusion()->assertInFusion(v, "Cannot traverse val, ");
-    if (FusionGuard::getCurFusion()->origin(v) != nullptr) {
-      return {FusionGuard::getCurFusion()->origin(v)};
-    }
-    return {};
-  }
-
-  virtual std::vector<Statement*> next(Expr* expr) {
-    FusionGuard::getCurFusion()->assertInFusion(expr, "Cannot traverse expr, ");
-    // NOLINTNEXTLINE(cppcoreguidelines-init-variables)
-    std::vector<Statement*> next_stmts{
-        expr->inputs().begin(), expr->inputs().end()};
-    return next_stmts;
-  }
->>>>>>> 76d3cdf9
 
   // This handle functions is called on every Statement* in topological order,
   // starting from outputs to inputs.
@@ -166,14 +136,9 @@
  */
 // NOLINTNEXTLINE(cppcoreguidelines-pro-type-member-init)
 class TORCH_CUDA_CU_API BackwardVisitor : public OptOutDispatch {
-<<<<<<< HEAD
  protected:
   // NOLINTNEXTLINE(modernize-use-override)
   virtual ~BackwardVisitor() = default;
-=======
- public:
-  ~BackwardVisitor() override = default;
->>>>>>> 76d3cdf9
 
   BackwardVisitor(bool must_cover_all_expr_outputs = true)
       : must_cover_all_expr_outputs_(must_cover_all_expr_outputs) {}
@@ -196,7 +161,6 @@
 
   // This handle functions is called on every Statement* in topological order,
   // starting from outputs to inputs.
-<<<<<<< HEAD
   // NOLINTNEXTLINE(modernize-use-override,cppcoreguidelines-explicit-virtual-functions)
   virtual void handle(Statement* stmt) override;
 
@@ -209,21 +173,6 @@
   // starting from outputs to inputs.
   // NOLINTNEXTLINE(modernize-use-override,cppcoreguidelines-explicit-virtual-functions)
   virtual void handle(Val* val) override;
-=======
-  void handle(Statement* stmt) override {
-    OptOutDispatch::handle(stmt);
-  }
-  // This handle functions is called on every Expr* in topological order,
-  // starting from outputs to inputs.
-  void handle(Expr* expr) override {
-    OptOutDispatch::handle(expr);
-  }
-  // This handle functions is called on every Val* in topological order,
-  // starting from outputs to inputs.
-  void handle(Val* val) override {
-    OptOutDispatch::handle(val);
-  }
->>>>>>> 76d3cdf9
 
   // All exprs that need to be visited in this traversal. Labeled in topological
   // order (size_t).
