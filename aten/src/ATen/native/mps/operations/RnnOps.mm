--- conflicted
+++ resolved
@@ -4,9 +4,9 @@
 #include <ATen/MemoryOverlap.h>
 #include <ATen/Tensor.h>
 #include <ATen/TensorUtils.h>
-#include <ATen/native/RNN.h>
 #include <ATen/Utils.h>
 #include <ATen/mps/MPSStream.h>
+#include <ATen/native/RNN.h>
 #include <ATen/native/TypeProperties.h>
 #include <ATen/native/mps/OperationUtils.h>
 #import <MetalPerformanceShadersGraph/MPSGraphRNNOps.h>
@@ -15,21 +15,12 @@
 namespace at::native {
 
 std::vector<long long> getTensorShape(MPSGraphTensor* mpsTensor) {
-<<<<<<< HEAD
-    std::vector<long long> output_dimensions = {};
-    auto dims = mpsTensor.shape;
-    for (int i = 0; i<[dims count];i++){
-        output_dimensions.push_back([dims[i] intValue]);
-    }
-    return output_dimensions;
-=======
   std::vector<long long> output_dimensions = {};
   auto dims = mpsTensor.shape;
   for (NSUInteger i = 0; i < [dims count]; i++) {
     output_dimensions.push_back([dims[i] intValue]);
   }
   return output_dimensions;
->>>>>>> 688427b5
 }
 
 /**
@@ -38,148 +29,343 @@
  * stateTensor, cellStateTensor, recurrentWeight, inputWeight, biasTensor
  */
 static std::tuple<MPSGraphTensor*, MPSGraphTensor*, MPSGraphTensor*, MPSGraphTensor*, MPSGraphTensor*>
-    getMPSTensorsFromPytorchTensors(MPSGraph* mpsGraph,
-                                MPSGraphTensor* stateTensor, MPSGraphTensor* cellStateTensor,
-                                NSMutableArray<MPSGraphTensor*> *recurrentKernelWeightsList,
-                                NSMutableArray<MPSGraphTensor*> *kernelWeightsList,
-                                NSMutableArray<MPSGraphTensor*> *kernelBiasList,
-                                NSMutableArray<MPSGraphTensor*> *recurrentBiasList,
-                                bool has_biases, bool bidirectional, size_t layer_no) {
-    MPSGraphTensor* biasTensor_ = nil;
-    MPSGraphTensor* stateTensor_ = nil, *cellStateTensor_ = nil;
-    MPSGraphTensor* recurrentWeight_ = nil, *inputWeight_ = nil;
-
-    if (bidirectional) {
-        stateTensor_ = [mpsGraph sliceTensor:stateTensor
-                                   dimension:0
-                                       start:layer_no * 2
-                                      length:2
-                                        name:nil];
-        // [2, N, H] -> [N, 2, H]
-        stateTensor_ = [mpsGraph transposeTensor:stateTensor_ dimension: 0 withDimension: 1 name:nil];
-        // [N, 2, H] -> [N, 2 * H]
-        stateTensor_ = [mpsGraph flatten2DTensor:stateTensor_ axis:1 name:nil];
-        cellStateTensor_ = [mpsGraph sliceTensor:cellStateTensor
-                                       dimension:0
-                                           start:layer_no * 2
-                                          length:2
-                                            name:nil];
-        cellStateTensor_ = [mpsGraph transposeTensor:cellStateTensor_ dimension: 0 withDimension: 1 name:nil];
-        cellStateTensor_ = [mpsGraph flatten2DTensor:cellStateTensor_ axis:1 name:nil];
-
-        recurrentWeight_ = [mpsGraph
-            concatTensor: [mpsGraph expandDimsOfTensor: recurrentKernelWeightsList[layer_no * 2] axis: 0 name: nil]
-              withTensor: [mpsGraph expandDimsOfTensor: recurrentKernelWeightsList[layer_no * 2 + 1] axis: 0 name: nil]
-               dimension: 0
-                    name: nil
-        ];
-        inputWeight_ = [mpsGraph
-            concatTensor: kernelWeightsList[layer_no * 2]
-              withTensor: kernelWeightsList[layer_no * 2 + 1]
-               dimension: 0
-                    name: nil
-        ];
-        if (has_biases) {
-          auto biasTensorFwd_ = [mpsGraph additionWithPrimaryTensor:kernelBiasList[layer_no * 2]
-                                                    secondaryTensor:recurrentBiasList[layer_no * 2]
-                                                               name:nil];
-          auto biasTensorBack_ = [mpsGraph additionWithPrimaryTensor:kernelBiasList[layer_no * 2 + 1]
-                                                     secondaryTensor:recurrentBiasList[layer_no * 2 + 1]
-                                                                name:nil];
-
-          biasTensor_ = [mpsGraph concatTensor:biasTensorFwd_ withTensor:biasTensorBack_ dimension:0 name:nil];
+getMPSTensorsFromPytorchTensors(MPSGraph* mpsGraph,
+                                MPSGraphTensor* stateTensor,
+                                MPSGraphTensor* cellStateTensor,
+                                NSMutableArray<MPSGraphTensor*>* recurrentKernelWeightsList,
+                                NSMutableArray<MPSGraphTensor*>* kernelWeightsList,
+                                NSMutableArray<MPSGraphTensor*>* kernelBiasList,
+                                NSMutableArray<MPSGraphTensor*>* recurrentBiasList,
+                                bool has_biases,
+                                bool bidirectional,
+                                size_t layer_no) {
+  MPSGraphTensor* biasTensor_ = nil;
+  MPSGraphTensor *stateTensor_ = nil, *cellStateTensor_ = nil;
+  MPSGraphTensor *recurrentWeight_ = nil, *inputWeight_ = nil;
+
+  if (bidirectional) {
+    stateTensor_ = [mpsGraph sliceTensor:stateTensor dimension:0 start:layer_no * 2 length:2 name:nil];
+    // [2, N, H] -> [N, 2, H]
+    stateTensor_ = [mpsGraph transposeTensor:stateTensor_ dimension:0 withDimension:1 name:nil];
+    // [N, 2, H] -> [N, 2 * H]
+    stateTensor_ = [mpsGraph flatten2DTensor:stateTensor_ axis:1 name:nil];
+    cellStateTensor_ = [mpsGraph sliceTensor:cellStateTensor dimension:0 start:layer_no * 2 length:2 name:nil];
+    cellStateTensor_ = [mpsGraph transposeTensor:cellStateTensor_ dimension:0 withDimension:1 name:nil];
+    cellStateTensor_ = [mpsGraph flatten2DTensor:cellStateTensor_ axis:1 name:nil];
+
+    recurrentWeight_ = [mpsGraph
+        concatTensor:[mpsGraph expandDimsOfTensor:recurrentKernelWeightsList[layer_no * 2] axis:0 name:nil]
+          withTensor:[mpsGraph expandDimsOfTensor:recurrentKernelWeightsList[layer_no * 2 + 1] axis:0 name:nil]
+           dimension:0
+                name:nil];
+    inputWeight_ = [mpsGraph concatTensor:kernelWeightsList[layer_no * 2]
+                               withTensor:kernelWeightsList[layer_no * 2 + 1]
+                                dimension:0
+                                     name:nil];
+    if (has_biases) {
+      auto biasTensorFwd_ = [mpsGraph additionWithPrimaryTensor:kernelBiasList[layer_no * 2]
+                                                secondaryTensor:recurrentBiasList[layer_no * 2]
+                                                           name:nil];
+      auto biasTensorBack_ = [mpsGraph additionWithPrimaryTensor:kernelBiasList[layer_no * 2 + 1]
+                                                 secondaryTensor:recurrentBiasList[layer_no * 2 + 1]
+                                                            name:nil];
+
+      biasTensor_ = [mpsGraph concatTensor:biasTensorFwd_ withTensor:biasTensorBack_ dimension:0 name:nil];
+    }
+  } else {
+    stateTensor_ = [mpsGraph sliceTensor:stateTensor dimension:0 start:layer_no length:1 name:nil];
+    cellStateTensor_ = [mpsGraph sliceTensor:cellStateTensor dimension:0 start:layer_no length:1 name:nil];
+    recurrentWeight_ = recurrentKernelWeightsList[layer_no];
+    inputWeight_ = kernelWeightsList[layer_no];
+    if (has_biases) {
+      biasTensor_ = [mpsGraph additionWithPrimaryTensor:kernelBiasList[layer_no]
+                                        secondaryTensor:recurrentBiasList[layer_no]
+                                                   name:nil];
+    }
+  }
+  return std::make_tuple(stateTensor_, cellStateTensor_, recurrentWeight_, inputWeight_, biasTensor_);
+}
+
+std::tuple<Tensor, Tensor, Tensor, Tensor, Tensor, Tensor> _lstm_mps(const Tensor& input,
+                                                                     TensorList hx,
+                                                                     TensorList params,
+                                                                     bool has_biases,
+                                                                     int64_t num_layers,
+                                                                     double dropout_p,
+                                                                     bool train,
+                                                                     bool bidirectional,
+                                                                     bool batch_first) {
+  using namespace mps;
+
+  // Projections are not currently supported, raise an error if needed
+  bool has_projections = (hx[0].size(2) != hx[1].size(2));
+  if (has_projections) {
+    AT_ERROR("LSTM with projections is not currently supported with MPS.");
+  }
+
+  std::vector<Tensor> kernel_weights;
+  std::vector<Tensor> recurrent_kernel_weights;
+  std::vector<Tensor> biases;
+  std::vector<Tensor> recurrent_biases;
+
+  const int64_t total_layers = num_layers * (bidirectional ? 2 : 1);
+
+  for (const auto i : c10::irange(total_layers)) {
+    const int stride = (has_biases ? 4 : 2);
+    kernel_weights.push_back(params[i * stride]);
+    recurrent_kernel_weights.push_back(params[i * stride + 1]);
+
+    if (has_biases) {
+      biases.push_back(params[i * stride + 2]);
+      recurrent_biases.push_back(params[i * stride + 3]);
+    }
+  }
+
+  struct CachedGraph : public MPSCachedGraph {
+    CachedGraph(MPSGraph* graph) : MPSCachedGraph(graph) {}
+    std::vector<MPSGraphTensor*> inputTensors_;
+    std::vector<MPSGraphTensor*> outputTensors_;
+    NSMutableArray<MPSGraphTensor*>* kernelWeightsList_ = nil;
+    NSMutableArray<MPSGraphTensor*>* recurrentKernelWeightsList_ = nil;
+    NSMutableArray<MPSGraphTensor*>* biasList_ = nil;
+    NSMutableArray<MPSGraphTensor*>* recurrentBiasList_ = nil;
+  };
+
+  MPSGraphCache* cache_ = MPSGraphCache::getInstance();
+
+  MPSStream* stream = getCurrentMPSStream();
+
+  @autoreleasepool {
+    string key = "lstm_" + getTensorsStringKey({input, hx[0], hx[1]}) + getMPSTypeString(input) + "_num_layers_" +
+        std::to_string(num_layers) + "_bidirectional_" + std::to_string(bidirectional) + "_has_biases_" +
+        std::to_string(has_biases) + "_dropout_" + std::to_string(dropout_p) + "_batch_first_" +
+        std::to_string(batch_first);
+    CachedGraph* cachedGraph = static_cast<CachedGraph*>(cache_->LookUp(key));
+    if (!cachedGraph) {
+      MPSCachedGraph* tmpCachedGraph = cache_->CreateCachedGraph(key, ^MPSCachedGraph*() {
+        CachedGraph* newCachedGraph = nil;
+
+        @autoreleasepool {
+          MPSGraph* mpsGraph = make_mps_graph();
+          newCachedGraph = new CachedGraph(mpsGraph);
+          NSMutableArray<MPSGraphTensor*>* kernelWeightsList = [[NSMutableArray alloc] initWithCapacity:params.size()];
+          NSMutableArray<MPSGraphTensor*>* recurrentKernelWeightsList =
+              [[NSMutableArray alloc] initWithCapacity:params.size()];
+          NSMutableArray<MPSGraphTensor*>* kernelBiasList = [[NSMutableArray alloc] initWithCapacity:params.size()];
+          NSMutableArray<MPSGraphTensor*>* recurrentBiasList = [[NSMutableArray alloc] initWithCapacity:params.size()];
+          NSMutableArray<MPSGraphTensor*>* layersOutputsList = [[NSMutableArray alloc] initWithCapacity:num_layers];
+
+          for (const auto i : c10::irange(total_layers)) {
+            [kernelWeightsList
+                addObject:mpsGraphRankedPlaceHolder(mpsGraph, getMPSDataType(input), getMPSShape(kernel_weights[i]))];
+            [recurrentKernelWeightsList
+                addObject:mpsGraphRankedPlaceHolder(
+                              mpsGraph, getMPSDataType(input), getMPSShape(recurrent_kernel_weights[i]))];
+            if (has_biases) {
+              [kernelBiasList
+                  addObject:mpsGraphRankedPlaceHolder(mpsGraph, getMPSDataType(input), getMPSShape(biases[i]))];
+              [recurrentBiasList addObject:mpsGraphRankedPlaceHolder(
+                                               mpsGraph, getMPSDataType(input), getMPSShape(recurrent_biases[i]))];
+            }
+          }
+
+          MPSGraphLSTMDescriptor* opDesc = [MPSGraphLSTMDescriptor descriptor];
+          opDesc.training = true;
+          opDesc.bidirectional = bidirectional;
+          opDesc.produceCell = true;
+
+          MPSGraphTensor* inputTensor = mpsGraphRankedPlaceHolder(mpsGraph, getMPSDataType(input), getMPSShape(input));
+          MPSGraphTensor* stateTensor = mpsGraphRankedPlaceHolder(mpsGraph, getMPSDataType(input), getMPSShape(hx[0]));
+          MPSGraphTensor* cellStateTensor =
+              mpsGraphRankedPlaceHolder(mpsGraph, getMPSDataType(input), getMPSShape(hx[1]));
+          std::vector<MPSGraphTensor*> inputTensors = {
+              inputTensor,
+              stateTensor,
+              cellStateTensor,
+          };
+
+          if (batch_first) {
+            inputTensor = [mpsGraph transposeTensor:inputTensor dimension:0 withDimension:1 name:nil];
+          }
+
+          MPSGraphTensor* inputTensor_ = inputTensor;
+          NSArray<MPSGraphTensor*>* outputs = nil;
+          NSMutableArray<MPSGraphTensor*>* outputStateArray = [[NSMutableArray alloc] initWithCapacity:num_layers];
+          NSMutableArray<MPSGraphTensor*>* outputCellStateArray = [[NSMutableArray alloc] initWithCapacity:num_layers];
+          NSMutableArray<MPSGraphTensor*>* outputZStateArray = [[NSMutableArray alloc] initWithCapacity:num_layers];
+          NSMutableArray<MPSGraphTensor*>* outputCellStateFwdArray =
+              [[NSMutableArray alloc] initWithCapacity:num_layers];
+          for (int i = 0; i < num_layers; i++) {
+            auto tensorsData = getMPSTensorsFromPytorchTensors(mpsGraph,
+                                                               stateTensor,
+                                                               cellStateTensor,
+                                                               recurrentKernelWeightsList,
+                                                               kernelWeightsList,
+                                                               kernelBiasList,
+                                                               recurrentBiasList,
+                                                               has_biases,
+                                                               bidirectional,
+                                                               i);
+            MPSGraphTensor *stateTensor_ = std::get<0>(tensorsData), *cellStateTensor_ = std::get<1>(tensorsData);
+            MPSGraphTensor *recurrentWeight_ = std::get<2>(tensorsData), *inputWeight_ = std::get<3>(tensorsData);
+            MPSGraphTensor* biasTensor_ = std::get<4>(tensorsData);
+
+            outputs = [mpsGraph LSTMWithSourceTensor:inputTensor_
+                                     recurrentWeight:recurrentWeight_
+                                         inputWeight:inputWeight_
+                                                bias:biasTensor_
+                                           initState:stateTensor_
+                                            initCell:cellStateTensor_
+                                          descriptor:opDesc
+                                                name:nil];
+
+            inputTensor_ = [outputs objectAtIndex:0];
+            // no need to keep the final layer output copy as it is
+            // returned anyway and not used in backprop
+            if (i != num_layers - 1) {
+              [layersOutputsList addObject:[mpsGraph expandDimsOfTensor:inputTensor_ axis:0 name:nil]];
+            }
+            if (dropout_p > 0.0 && train && (i != num_layers - 1)) {
+              inputTensor_ = [mpsGraph dropoutTensor:inputTensor_ rate:dropout_p name:nil];
+            }
+
+            if (bidirectional) {
+              // [1, N, 2 * H]
+              auto stateLastT = [mpsGraph sliceTensor:[outputs objectAtIndex:0] dimension:0 start:-1 length:1 name:nil];
+              auto stateFirstT = [mpsGraph sliceTensor:[outputs objectAtIndex:0] dimension:0 start:0 length:1 name:nil];
+              // [1, N, H] ([1, N, 0:H])
+              auto stateForward = [mpsGraph sliceTensor:stateLastT
+                                              dimension:-1
+                                                  start:0
+                                                 length:hx[0].sizes()[2]
+                                                   name:nil];
+              // [1, N, H] ([1, N, H:2H])
+              auto stateBack = [mpsGraph sliceTensor:stateFirstT
+                                           dimension:-1
+                                               start:hx[0].sizes()[2]
+                                              length:hx[0].sizes()[2]
+                                                name:nil];
+              [outputStateArray addObject:stateForward];
+              [outputStateArray addObject:stateBack];
+
+              auto cellStateLastT = [mpsGraph sliceTensor:[outputs objectAtIndex:1]
+                                                dimension:0
+                                                    start:-1
+                                                   length:1
+                                                     name:nil];
+              auto cellStateFirstT = [mpsGraph sliceTensor:[outputs objectAtIndex:1]
+                                                 dimension:0
+                                                     start:0
+                                                    length:1
+                                                      name:nil];
+              auto cellStateForward = [mpsGraph sliceTensor:cellStateLastT
+                                                  dimension:-1
+                                                      start:0
+                                                     length:hx[1].sizes()[2]
+                                                       name:nil];
+              auto cellStateBack = [mpsGraph sliceTensor:cellStateFirstT
+                                               dimension:-1
+                                                   start:hx[1].sizes()[2]
+                                                  length:hx[1].sizes()[2]
+                                                    name:nil];
+              [outputCellStateArray addObject:cellStateForward];
+              [outputCellStateArray addObject:cellStateBack];
+            } else {
+              [outputStateArray addObject:[mpsGraph sliceTensor:[outputs objectAtIndex:0]
+                                                      dimension:0
+                                                          start:-1
+                                                         length:1
+                                                           name:nil]];
+              [outputCellStateArray addObject:[mpsGraph sliceTensor:[outputs objectAtIndex:1]
+                                                          dimension:0
+                                                              start:-1
+                                                             length:1
+                                                               name:nil]];
+            }
+            [outputCellStateFwdArray addObject:[mpsGraph expandDimsOfTensor:[outputs objectAtIndex:1] axis:0 name:nil]];
+            [outputZStateArray addObject:[mpsGraph expandDimsOfTensor:[outputs objectAtIndex:2] axis:0 name:nil]];
+          }
+
+          MPSGraphTensor* outputTensor = inputTensor_;
+          if (batch_first) {
+            outputTensor = [mpsGraph transposeTensor:outputTensor dimension:0 withDimension:1 name:nil];
+          }
+          MPSGraphTensor* outputStates = [mpsGraph concatTensors:outputStateArray dimension:0 name:nil];
+          MPSGraphTensor* outputCellStates = [mpsGraph concatTensors:outputCellStateArray dimension:0 name:nil];
+          MPSGraphTensor* outputZStates = [mpsGraph concatTensors:outputZStateArray dimension:0 name:nil];
+          MPSGraphTensor* outputCellStatesFwd = [mpsGraph concatTensors:outputCellStateFwdArray dimension:0 name:nil];
+          MPSGraphTensor* layersOutputs =
+              (num_layers > 1) ? [mpsGraph concatTensors:layersOutputsList dimension:0 name:nil] : nil;
+
+          std::vector<MPSGraphTensor*> outputTensors = {
+              outputTensor, outputStates, outputCellStates, outputZStates, outputCellStatesFwd, layersOutputs};
+          newCachedGraph->inputTensors_ = inputTensors;
+          newCachedGraph->outputTensors_ = outputTensors;
+          newCachedGraph->kernelWeightsList_ = kernelWeightsList;
+          newCachedGraph->recurrentKernelWeightsList_ = recurrentKernelWeightsList;
+          newCachedGraph->biasList_ = kernelBiasList;
+          newCachedGraph->recurrentBiasList_ = recurrentBiasList;
         }
-    } else {
-        stateTensor_ = [mpsGraph sliceTensor:stateTensor
-                                   dimension:0
-                                       start:layer_no
-                                      length:1
-                                        name:nil];
-        cellStateTensor_ = [mpsGraph sliceTensor:cellStateTensor
-                                       dimension:0
-                                           start:layer_no
-                                          length:1
-                                            name:nil];
-        recurrentWeight_ = recurrentKernelWeightsList[layer_no];
-        inputWeight_ = kernelWeightsList[layer_no];
-        if (has_biases) {
-          biasTensor_ = [mpsGraph additionWithPrimaryTensor:kernelBiasList[layer_no]
-                                            secondaryTensor:recurrentBiasList[layer_no]
-                                                       name:nil];
-        }
-    }
-    return std::make_tuple(stateTensor_, cellStateTensor_, recurrentWeight_, inputWeight_, biasTensor_);
-}
-
-std::tuple<Tensor, Tensor, Tensor, Tensor, Tensor, Tensor> _lstm_mps(const Tensor& input, TensorList hx, TensorList params, bool has_biases, int64_t num_layers, double dropout_p, bool train, bool bidirectional, bool batch_first) {
-    using namespace mps;
-
-    //Projections are not currently supported, raise an error if needed
-    bool has_projections = (hx[0].size(2) != hx[1].size(2));
-    if(has_projections) {
-        AT_ERROR("LSTM with projections is not currently supported with MPS.");
-    }
-
-    TORCH_CHECK(!(!is_macos_13_or_newer() && num_layers > 1), "Multi-layer LSTM support in MPS available only on MacOS 13 onwards");
-
-    std::vector<Tensor> kernel_weights;
-    std::vector<Tensor> recurrent_kernel_weights;
-    std::vector<Tensor> biases;
-    std::vector<Tensor> recurrent_biases;
-
-    const int64_t total_layers = num_layers * (bidirectional ? 2 : 1);
-
+        return newCachedGraph;
+      });
+      cachedGraph = static_cast<CachedGraph*>(tmpCachedGraph);
+    }
+
+    NSMutableArray<MPSGraphTensor*>* kernelWeightsList = cachedGraph->kernelWeightsList_;
+    NSMutableArray<MPSGraphTensor*>* recurrentKernelWeightsList = cachedGraph->recurrentKernelWeightsList_;
+    NSMutableArray<MPSGraphTensor*>* biasList = cachedGraph->biasList_;
+    NSMutableArray<MPSGraphTensor*>* recurrentBiasList = cachedGraph->recurrentBiasList_;
+
+    NSMutableDictionary<MPSGraphTensor*, MPSGraphTensorData*>* feeds = [[[NSMutableDictionary alloc] init] autorelease];
     for (const auto i : c10::irange(total_layers)) {
-        const int stride = (has_biases ? 4 : 2);
-        kernel_weights.push_back(params[i*stride]);
-        recurrent_kernel_weights.push_back(params[i*stride+1]);
-
-        if (has_biases) {
-          biases.push_back(params[i*stride+2]);
-          recurrent_biases.push_back(params[i*stride+3]);
-        }
-    }
-
-<<<<<<< HEAD
-    struct CachedGraph : public MPSCachedGraph {
-      CachedGraph(MPSGraph *graph) : MPSCachedGraph(graph) {}
-      std::vector<MPSGraphTensor*> inputTensors_;
-      std::vector<MPSGraphTensor*> outputTensors_;
-      NSMutableArray<MPSGraphTensor*> *kernelWeightsList_ = nil;
-      NSMutableArray<MPSGraphTensor*> *recurrentKernelWeightsList_ = nil;
-      NSMutableArray<MPSGraphTensor*> *biasList_ = nil;
-      NSMutableArray<MPSGraphTensor*> *recurrentBiasList_ = nil;
-    };
-
-    MPSGraphCache* cache_ = MPSGraphCache::getInstance();
-
-    MPSStream* stream = getCurrentMPSStream();
-
-    @autoreleasepool {
-      string key = "lstm_" + getTensorsStringKey({input, hx[0], hx[1]}) + getMPSTypeString(input.scalar_type()) + "_num_layers_" + std::to_string(num_layers) + "_bidirectional_" + std::to_string(bidirectional) + "_has_biases_" + std::to_string(has_biases) + "_dropout_" + std::to_string(dropout_p) + "_batch_first_" + std::to_string(batch_first);
-      CachedGraph* cachedGraph = static_cast<CachedGraph *>(cache_->LookUp(key));
-      if(!cachedGraph) {
-        MPSCachedGraph *tmpCachedGraph = cache_->CreateCachedGraph(key, ^ MPSCachedGraph * () {
-
-          CachedGraph *newCachedGraph = nil;
-
-          @autoreleasepool {
-            MPSGraph* mpsGraph = make_mps_graph();
-            newCachedGraph = new CachedGraph(mpsGraph);
-            NSMutableArray<MPSGraphTensor*> *kernelWeightsList = [[NSMutableArray alloc] initWithCapacity:params.size()];
-            NSMutableArray<MPSGraphTensor*> *recurrentKernelWeightsList = [[NSMutableArray alloc] initWithCapacity:params.size()];
-            NSMutableArray<MPSGraphTensor*> *kernelBiasList = [[NSMutableArray alloc] initWithCapacity:params.size()];
-            NSMutableArray<MPSGraphTensor*> *recurrentBiasList = [[NSMutableArray alloc] initWithCapacity:params.size()];
-            NSMutableArray<MPSGraphTensor*> *layersOutputsList = [[NSMutableArray alloc] initWithCapacity:num_layers];
-
-            for (const auto i : c10::irange(total_layers)) {
-                [kernelWeightsList addObject:mpsGraphRankedPlaceHolder(mpsGraph, getMPSDataType(input.scalar_type()), getMPSShape(kernel_weights[i]))];
-                [recurrentKernelWeightsList addObject:mpsGraphRankedPlaceHolder(mpsGraph, getMPSDataType(input.scalar_type()),getMPSShape(recurrent_kernel_weights[i]))];
-                if(has_biases) {
-                    [kernelBiasList addObject:mpsGraphRankedPlaceHolder(mpsGraph, getMPSDataType(input.scalar_type()),getMPSShape(biases[i]))];
-                    [recurrentBiasList addObject:mpsGraphRankedPlaceHolder(mpsGraph, getMPSDataType(input.scalar_type()),getMPSShape(recurrent_biases[i]))];
-                }
-=======
+      Placeholder kernelWeight = Placeholder([kernelWeightsList objectAtIndex:i], kernel_weights[i]);
+      Placeholder recurrentKernelWeight =
+          Placeholder([recurrentKernelWeightsList objectAtIndex:i], recurrent_kernel_weights[i]);
+      [feeds setObject:kernelWeight.getMPSGraphTensorData() forKey:kernelWeight.getMPSGraphTensor()];
+      [feeds setObject:recurrentKernelWeight.getMPSGraphTensorData() forKey:recurrentKernelWeight.getMPSGraphTensor()];
+      if (has_biases) {
+        Placeholder bias = Placeholder([biasList objectAtIndex:i], biases[i]);
+        Placeholder recurrentBias = Placeholder([recurrentBiasList objectAtIndex:i], recurrent_biases[i]);
+        [feeds setObject:bias.getMPSGraphTensorData() forKey:bias.getMPSGraphTensor()];
+        [feeds setObject:recurrentBias.getMPSGraphTensorData() forKey:recurrentBias.getMPSGraphTensor()];
+      }
+    }
+    Placeholder selfPlaceholder = Placeholder(cachedGraph->inputTensors_[0], input);
+    Placeholder selfState = Placeholder(cachedGraph->inputTensors_[1], hx[0]);
+    Placeholder selfCellState = Placeholder(cachedGraph->inputTensors_[2], hx[1]);
+    [feeds setObject:selfPlaceholder.getMPSGraphTensorData() forKey:selfPlaceholder.getMPSGraphTensor()];
+    [feeds setObject:selfState.getMPSGraphTensorData() forKey:selfState.getMPSGraphTensor()];
+    [feeds setObject:selfCellState.getMPSGraphTensorData() forKey:selfCellState.getMPSGraphTensor()];
+
+    auto dims = getTensorShape(cachedGraph->outputTensors_[0]);
+    Tensor output = at::empty(IntArrayRef(dims), input.options());
+    Tensor hy = at::empty_like(hx[0], input.options());
+    Tensor cy = at::empty_like(hx[1], input.options());
+    Tensor zState = at::empty(IntArrayRef(getTensorShape(cachedGraph->outputTensors_[3])), input.options());
+    Tensor cellStateFwd = at::empty(IntArrayRef(getTensorShape(cachedGraph->outputTensors_[4])), input.options());
+    Tensor layerOutputs = (num_layers > 1)
+        ? at::empty(IntArrayRef(getTensorShape(cachedGraph->outputTensors_[5])), input.options())
+        : at::empty({1}, input.options()); // not used if num_layers == 1
+
+    Placeholder outputPlaceholder0 = Placeholder(cachedGraph->outputTensors_[0], output);
+    Placeholder outputPlaceholder1 = Placeholder(cachedGraph->outputTensors_[1], hy);
+    Placeholder outputPlaceholder2 = Placeholder(cachedGraph->outputTensors_[2], cy);
+    Placeholder outputPlaceholder3 = Placeholder(cachedGraph->outputTensors_[3], zState);
+    Placeholder outputPlaceholder4 = Placeholder(cachedGraph->outputTensors_[4], cellStateFwd);
+
+    NSMutableDictionary<MPSGraphTensor*, MPSGraphTensorData*>* results = [@{
+      outputPlaceholder0.getMPSGraphTensor() : outputPlaceholder0.getMPSGraphTensorData(),
+      outputPlaceholder1.getMPSGraphTensor() : outputPlaceholder1.getMPSGraphTensorData(),
+      outputPlaceholder2.getMPSGraphTensor() : outputPlaceholder2.getMPSGraphTensorData(),
+      outputPlaceholder3.getMPSGraphTensor() : outputPlaceholder3.getMPSGraphTensorData(),
+      outputPlaceholder4.getMPSGraphTensor() : outputPlaceholder4.getMPSGraphTensorData(),
+    } mutableCopy];
+
+    if (num_layers > 1) {
+      Placeholder outputPlaceholder5 = Placeholder(cachedGraph->outputTensors_[5], layerOutputs);
+      [results setObject:outputPlaceholder5.getMPSGraphTensorData() forKey:outputPlaceholder5.getMPSGraphTensor()];
+    }
+
     runMPSGraph(stream, cachedGraph->graph(), feeds, results);
     return std::make_tuple(output, hy, cy, zState, cellStateFwd, layerOutputs);
   }
@@ -282,65 +468,63 @@
                   addObject:mpsGraphRankedPlaceHolder(mpsGraph, getMPSDataType(input), getMPSShape(biases[i]))];
               [recurrentBiasList addObject:mpsGraphRankedPlaceHolder(
                                                mpsGraph, getMPSDataType(input), getMPSShape(recurrent_biases[i]))];
->>>>>>> 688427b5
             }
-
-            MPSGraphLSTMDescriptor * opDesc = [MPSGraphLSTMDescriptor descriptor];
-            opDesc.training = true;
-            opDesc.bidirectional = bidirectional;
-            opDesc.produceCell = true;
-
-            MPSGraphTensor* inputTensor = mpsGraphRankedPlaceHolder(mpsGraph, getMPSDataType(input.scalar_type()), getMPSShape(input));
-            MPSGraphTensor* stateTensor = mpsGraphRankedPlaceHolder(mpsGraph, getMPSDataType(input.scalar_type()), getMPSShape(hx[0]));
-            MPSGraphTensor* cellStateTensor = mpsGraphRankedPlaceHolder(mpsGraph, getMPSDataType(input.scalar_type()), getMPSShape(hx[1]));
-            std::vector<MPSGraphTensor*> inputTensors = {inputTensor, stateTensor, cellStateTensor,};
-
-            if (batch_first) {
-                inputTensor = [mpsGraph transposeTensor:inputTensor
-                                                dimension:0
-                                                withDimension:1
-                                                name:nil];
-            }
-
-<<<<<<< HEAD
-            MPSGraphTensor* inputTensor_ = inputTensor;
-            NSArray<MPSGraphTensor*>* outputs = nil;
-            NSMutableArray<MPSGraphTensor*>* outputStateArray = [[NSMutableArray alloc] initWithCapacity:num_layers];
-            NSMutableArray<MPSGraphTensor*>* outputCellStateArray = [[NSMutableArray alloc] initWithCapacity:num_layers];
-            NSMutableArray<MPSGraphTensor*>* outputZStateArray = [[NSMutableArray alloc] initWithCapacity:num_layers];
-            NSMutableArray<MPSGraphTensor*>* outputCellStateFwdArray = [[NSMutableArray alloc] initWithCapacity:num_layers];
-            for (int i = 0; i < num_layers; i++) {
-                auto tensorsData = getMPSTensorsFromPytorchTensors(mpsGraph, stateTensor, cellStateTensor,
-                                                                   recurrentKernelWeightsList, kernelWeightsList,
-                                                                   kernelBiasList, recurrentBiasList, has_biases,
-                                                                   bidirectional, i);
-                MPSGraphTensor* stateTensor_ = std::get<0>(tensorsData), *cellStateTensor_ = std::get<1>(tensorsData);
-                MPSGraphTensor* recurrentWeight_ = std::get<2>(tensorsData), *inputWeight_ = std::get<3>(tensorsData);
-                MPSGraphTensor* biasTensor_ = std::get<4>(tensorsData);
-
-
-                outputs = [mpsGraph LSTMWithSourceTensor:inputTensor_
-                                        recurrentWeight:recurrentWeight_
-                                            inputWeight:inputWeight_
-                                                   bias:biasTensor_
-                                              initState:stateTensor_
-                                               initCell:cellStateTensor_
-                                             descriptor:opDesc
-                                                   name:nil];
-
-                inputTensor_ = [outputs objectAtIndex:0];
-                // no need to keep the final layer output copy as it is
-                // returned anyway and not used in backprop
-                if (i != num_layers - 1) {
-                    [layersOutputsList addObject:[mpsGraph expandDimsOfTensor:inputTensor_
-                                                                         axis:0
-                                                                         name:nil]];
-                }
-                if (dropout_p>0.0 && train && (i!=num_layers-1)) {
-                    inputTensor_ = [mpsGraph dropoutTensor:inputTensor_
-                                                      rate:dropout_p
-                                                      name:nil];
-=======
+          }
+
+          MPSGraphTensor* inputTensor = mpsGraphRankedPlaceHolder(mpsGraph, getMPSDataType(input), getMPSShape(input));
+          MPSGraphTensor* stateTensor = mpsGraphRankedPlaceHolder(mpsGraph, getMPSDataType(input), getMPSShape(hx[0]));
+          MPSGraphTensor* cellStateTensor =
+              mpsGraphRankedPlaceHolder(mpsGraph, getMPSDataType(input), getMPSShape(hx[1]));
+          MPSGraphTensor* zStateTensor =
+              mpsGraphRankedPlaceHolder(mpsGraph, getMPSDataType(input), getMPSShape(z_state));
+          MPSGraphTensor* gradientTensor =
+              mpsGraphRankedPlaceHolder(mpsGraph, getMPSDataType(grad_y), getMPSShape(grad_y));
+          MPSGraphTensor* gradientCyTensor =
+              mpsGraphRankedPlaceHolder(mpsGraph, getMPSDataType(grad_cy), getMPSShape(grad_cy));
+          MPSGraphTensor* gradientHyTensor =
+              mpsGraphRankedPlaceHolder(mpsGraph, getMPSDataType(grad_hy), getMPSShape(grad_hy));
+          MPSGraphTensor* cellStateFwdTensor =
+              mpsGraphRankedPlaceHolder(mpsGraph, getMPSDataType(cell_state_fwd), getMPSShape(cell_state_fwd));
+          MPSGraphTensor* layersOutputsTensor =
+              mpsGraphRankedPlaceHolder(mpsGraph, getMPSDataType(layersOutputs), getMPSShape(layersOutputs));
+
+          std::vector<MPSGraphTensor*> inputs = {inputTensor,
+                                                 stateTensor,
+                                                 cellStateTensor,
+                                                 gradientTensor,
+                                                 zStateTensor,
+                                                 cellStateFwdTensor,
+                                                 gradientHyTensor,
+                                                 gradientCyTensor,
+                                                 layersOutputsTensor};
+
+          if (batch_first) {
+            inputTensor = [mpsGraph transposeTensor:inputTensor dimension:0 withDimension:1 name:nil];
+
+            gradientTensor = [mpsGraph transposeTensor:gradientTensor dimension:0 withDimension:1 name:nil];
+          }
+
+          newCachedGraph->recurrentKernelWeightsList_ = recurrentKernelWeightsList;
+          newCachedGraph->kernelWeightsList_ = kernelWeightsList;
+          newCachedGraph->biasList_ = kernelBiasList;
+          newCachedGraph->recurrentBiasList_ = recurrentBiasList;
+          newCachedGraph->inputTensors_ = inputs;
+
+          MPSGraphLSTMDescriptor* opDesc = [MPSGraphLSTMDescriptor descriptor];
+          opDesc.training = true; // train;
+          opDesc.bidirectional = bidirectional;
+          opDesc.produceCell = true;
+
+          MPSGraphTensor* gradientTensor_ = gradientTensor;
+
+          NSArray<MPSGraphTensor*>* outputs = nil;
+
+          NSMutableArray<MPSGraphTensor*>* gradRecWeightsArray = [[NSMutableArray alloc] initWithCapacity:num_layers];
+          NSMutableArray<MPSGraphTensor*>* gradWeightsArray = [[NSMutableArray alloc] initWithCapacity:num_layers];
+          NSMutableArray<MPSGraphTensor*>* gradBiasArray = [[NSMutableArray alloc] initWithCapacity:num_layers];
+          NSMutableArray<MPSGraphTensor*>* gradStateArray = [[NSMutableArray alloc] initWithCapacity:num_layers];
+          NSMutableArray<MPSGraphTensor*>* gradCellStateArray = [[NSMutableArray alloc] initWithCapacity:num_layers];
+
           for (int i = num_layers - 1; i >= 0; i--) {
             MPSGraphTensor* zState = [mpsGraph sliceTensor:zStateTensor dimension:0 start:i length:1 name:nil];
             zState = [mpsGraph squeezeTensor:zState axis:0 name:nil];
@@ -380,559 +564,265 @@
 
               gradientCyTensor_ = [mpsGraph sliceTensor:gradientCyTensor dimension:0 start:i length:1 name:nil];
             }
->>>>>>> 688427b5
-
-                }
-
-                if (bidirectional) {
-                    // [1, N, 2 * H]
-                    auto stateLastT = [mpsGraph sliceTensor:[outputs objectAtIndex:0] dimension:0 start:-1 length:1 name:nil];
-                    auto stateFirstT = [mpsGraph sliceTensor:[outputs objectAtIndex:0] dimension:0 start:0 length:1 name:nil];
-                    // [1, N, H] ([1, N, 0:H])
-                    auto stateForward = [mpsGraph sliceTensor:stateLastT dimension: -1 start:0 length:hx[0].sizes()[2] name:nil];
-                    // [1, N, H] ([1, N, H:2H])
-                    auto stateBack = [mpsGraph sliceTensor:stateFirstT dimension: -1 start:hx[0].sizes()[2] length:hx[0].sizes()[2] name:nil];
-                    [outputStateArray addObject:stateForward];
-                    [outputStateArray addObject:stateBack];
-
-                    auto cellStateLastT = [mpsGraph sliceTensor:[outputs objectAtIndex:1] dimension:0 start:-1 length:1 name:nil];
-                    auto cellStateFirstT = [mpsGraph sliceTensor:[outputs objectAtIndex:1] dimension:0 start:0 length:1 name:nil];
-                    auto cellStateForward = [mpsGraph sliceTensor:cellStateLastT dimension: -1 start:0 length:hx[1].sizes()[2] name:nil];
-                    auto cellStateBack = [mpsGraph sliceTensor:cellStateFirstT dimension: -1 start:hx[1].sizes()[2] length:hx[1].sizes()[2] name:nil];
-                    [outputCellStateArray addObject:cellStateForward];
-                    [outputCellStateArray addObject:cellStateBack];
-                } else {
-                    [outputStateArray addObject:[mpsGraph sliceTensor:[outputs objectAtIndex:0] dimension:0 start:-1 length:1 name:nil]];
-                    [outputCellStateArray addObject:[mpsGraph sliceTensor:[outputs objectAtIndex:1] dimension:0 start:-1 length:1 name:nil]];
-                }
-                [outputCellStateFwdArray addObject: [mpsGraph expandDimsOfTensor:[outputs objectAtIndex:1]
-                                                                            axis:0
-                                                                            name:nil]];
-                [outputZStateArray addObject: [mpsGraph expandDimsOfTensor:[outputs objectAtIndex:2]
-                                                            axis:0
-                                                            name:nil]];
+
+            MPSGraphTensor* iterationInputTensor_ = nil;
+            if (i == 0) {
+              iterationInputTensor_ = inputTensor;
+            } else {
+              iterationInputTensor_ = [mpsGraph sliceTensor:layersOutputsTensor
+                                                  dimension:0
+                                                      // the last element in layersOutputsTensor
+                                                      // contains **inputs** for the **last** layer
+                                                      // and so on
+                                                      start:i - num_layers
+                                                     length:1
+                                                       name:nil];
+              iterationInputTensor_ = [mpsGraph squeezeTensor:iterationInputTensor_ axis:0 name:nil];
             }
 
-            MPSGraphTensor* outputTensor = inputTensor_;
-            if (batch_first) {
-                outputTensor = [mpsGraph transposeTensor:outputTensor
+            outputs = [mpsGraph LSTMGradientsWithSourceTensor:iterationInputTensor_
+                                              recurrentWeight:recurrentWeight_
+                                               sourceGradient:gradientTensor_
+                                                       zState:zState
+                                                cellOutputFwd:cellStateFwd
+                                                stateGradient:gradientHyTensor_
+                                                 cellGradient:gradientCyTensor_
+                                                  inputWeight:inputWeight_
+                                                         bias:biasTensor_
+                                                    initState:stateTensor_
+                                                     initCell:cellStateTensor_
+                                                         mask:nil
+                                                     peephole:nil
+                                                   descriptor:opDesc
+                                                         name:nil];
+
+            gradientTensor_ = [outputs objectAtIndex:0];
+            if (bidirectional) {
+              int outputIter = 1;
+              auto gradRecWeightsBidirectional = [outputs objectAtIndex:outputIter++];
+              auto gradRecWeightFwd = [mpsGraph sliceTensor:gradRecWeightsBidirectional
+                                                  dimension:0
+                                                      start:0
+                                                     length:1
+                                                       name:nil];
+              gradRecWeightFwd = [mpsGraph squeezeTensor:gradRecWeightFwd axis:0 name:nil];
+              auto gradRecWeightBack = [mpsGraph sliceTensor:gradRecWeightsBidirectional
+                                                   dimension:0
+                                                       start:1
+                                                      length:1
+                                                        name:nil];
+              gradRecWeightBack = [mpsGraph squeezeTensor:gradRecWeightBack axis:0 name:nil];
+
+              // inverse order
+              [gradRecWeightsArray insertObject:gradRecWeightBack atIndex:0];
+              [gradRecWeightsArray insertObject:gradRecWeightFwd atIndex:0];
+
+              auto gradWeightsBidirectional = [outputs objectAtIndex:outputIter++];
+              auto gradWeightFwd = [mpsGraph sliceTensor:gradWeightsBidirectional
                                                dimension:0
-                                           withDimension:1
+                                                   start:0
+                                                  length:hidden_size * 4
                                                     name:nil];
+              auto gradWeightBack = [mpsGraph sliceTensor:gradWeightsBidirectional
+                                                dimension:0
+                                                    start:hidden_size * 4
+                                                   length:hidden_size * 4
+                                                     name:nil];
+
+              [gradWeightsArray insertObject:gradWeightBack atIndex:0];
+              [gradWeightsArray insertObject:gradWeightFwd atIndex:0];
+
+              if (has_biases) {
+                // has shape [1, 1, 8H] vs [8H] as should be
+                // so, squeeze these two first dimensions
+                auto gradBiasBidirectional = [outputs objectAtIndex:outputIter++];
+                gradBiasBidirectional = [mpsGraph squeezeTensor:gradBiasBidirectional axes:@[ @0, @1 ] name:nil];
+                auto gradBiasFwd = [mpsGraph sliceTensor:gradBiasBidirectional
+                                               dimension:0
+                                                   start:0
+                                                  length:hidden_size * 4
+                                                    name:nil];
+                auto gradBiasBack = [mpsGraph sliceTensor:gradBiasBidirectional
+                                                dimension:0
+                                                    start:hidden_size * 4
+                                                   length:hidden_size * 4
+                                                     name:nil];
+
+                [gradBiasArray insertObject:gradBiasBack atIndex:0];
+                [gradBiasArray insertObject:gradBiasFwd atIndex:0];
+              }
+
+              auto gradStateBidirectional = [outputs objectAtIndex:outputIter++];
+              auto gradStateFwd = [mpsGraph sliceTensor:gradStateBidirectional
+                                              dimension:1
+                                                  start:0
+                                                 length:hidden_size
+                                                   name:nil];
+              auto gradStateBack = [mpsGraph sliceTensor:gradStateBidirectional
+                                               dimension:1
+                                                   start:hidden_size
+                                                  length:hidden_size
+                                                    name:nil];
+
+              [gradStateArray insertObject:[mpsGraph expandDimsOfTensor:gradStateBack axis:0 name:nil] atIndex:0];
+              [gradStateArray insertObject:[mpsGraph expandDimsOfTensor:gradStateFwd axis:0 name:nil] atIndex:0];
+
+              auto gradCellStateBidirectional = [outputs objectAtIndex:outputIter++];
+              auto gradCellStateFwd = [mpsGraph sliceTensor:gradCellStateBidirectional
+                                                  dimension:1
+                                                      start:0
+                                                     length:hidden_size
+                                                       name:nil];
+              auto gradCellStateBack = [mpsGraph sliceTensor:gradCellStateBidirectional
+                                                   dimension:1
+                                                       start:hidden_size
+                                                      length:hidden_size
+                                                        name:nil];
+
+              [gradCellStateArray insertObject:[mpsGraph expandDimsOfTensor:gradCellStateBack axis:0 name:nil]
+                                       atIndex:0];
+              [gradCellStateArray insertObject:[mpsGraph expandDimsOfTensor:gradCellStateFwd axis:0 name:nil]
+                                       atIndex:0];
+            } else {
+              int outputIter = 1;
+              [gradRecWeightsArray insertObject:[outputs objectAtIndex:outputIter++] atIndex:0];
+              [gradWeightsArray insertObject:[outputs objectAtIndex:outputIter++] atIndex:0];
+              if (has_biases) {
+                [gradBiasArray insertObject:[outputs objectAtIndex:outputIter++] atIndex:0];
+              }
+              [gradStateArray insertObject:[mpsGraph expandDimsOfTensor:[outputs objectAtIndex:outputIter++]
+                                                                   axis:0
+                                                                   name:nil]
+                                   atIndex:0];
+              [gradCellStateArray insertObject:[mpsGraph expandDimsOfTensor:[outputs objectAtIndex:outputIter++]
+                                                                       axis:0
+                                                                       name:nil]
+                                       atIndex:0];
             }
-            MPSGraphTensor* outputStates = [mpsGraph concatTensors:outputStateArray
-                                                            dimension:0
-                                                            name:nil];
-            MPSGraphTensor* outputCellStates = [mpsGraph concatTensors:outputCellStateArray
-                                                            dimension:0
-                                                            name:nil];
-            MPSGraphTensor* outputZStates = [mpsGraph concatTensors:outputZStateArray
-                                                            dimension:0
-                                                            name:nil];
-            MPSGraphTensor* outputCellStatesFwd = [mpsGraph concatTensors:outputCellStateFwdArray
-                                                            dimension:0
-                                                            name:nil];
-            MPSGraphTensor* layersOutputs = (num_layers > 1)
-                ? [mpsGraph concatTensors:layersOutputsList dimension:0 name:nil]
-                : nil;
-
-            std::vector<MPSGraphTensor*> outputTensors = {outputTensor, outputStates, outputCellStates, outputZStates, outputCellStatesFwd, layersOutputs};
-            newCachedGraph->inputTensors_ = inputTensors;
-            newCachedGraph->outputTensors_ = outputTensors;
-            newCachedGraph->kernelWeightsList_ = kernelWeightsList;
-            newCachedGraph->recurrentKernelWeightsList_ = recurrentKernelWeightsList;
-            newCachedGraph->biasList_ = kernelBiasList;
-            newCachedGraph->recurrentBiasList_ = recurrentBiasList;
           }
-          return newCachedGraph;
-        });
-        cachedGraph = static_cast<CachedGraph *>(tmpCachedGraph);
+          if (batch_first) {
+            MPSGraphTensor* gradientTensorTransposed = [mpsGraph transposeTensor:gradientTensor_
+                                                                       dimension:0
+                                                                   withDimension:1
+                                                                            name:nil];
+            newCachedGraph->gradOutput_ = gradientTensorTransposed;
+          } else {
+            newCachedGraph->gradOutput_ = gradientTensor_;
+          }
+
+          newCachedGraph->gradRecWeights_ = gradRecWeightsArray;
+          newCachedGraph->gradWeights_ = gradWeightsArray;
+          newCachedGraph->gradBias_ = gradBiasArray;
+          newCachedGraph->gradState_ = [mpsGraph concatTensors:gradStateArray dimension:0 name:nil];
+          newCachedGraph->gradCellState_ = [mpsGraph concatTensors:gradCellStateArray dimension:0 name:nil];
+        }
+        return newCachedGraph;
+      });
+      cachedGraph = static_cast<CachedGraph*>(tmpCachedGraph);
+    }
+
+    Placeholder inputPlaceholder = Placeholder(cachedGraph->inputTensors_[0], input);
+    Placeholder statePlaceholder = Placeholder(cachedGraph->inputTensors_[1], hx[0]);
+    Placeholder cellStatePlaceholder = Placeholder(cachedGraph->inputTensors_[2], hx[1]);
+    Placeholder gradientPlaceholder = Placeholder(cachedGraph->inputTensors_[3], grad_y);
+    Placeholder zStatePlaceholder = Placeholder(cachedGraph->inputTensors_[4], z_state);
+    Placeholder cellStateFwdPlaceholder = Placeholder(cachedGraph->inputTensors_[5], cell_state_fwd);
+    Placeholder gradientHyPlaceholder = Placeholder(cachedGraph->inputTensors_[6], grad_hy);
+    Placeholder gradientCyPlaceholder = Placeholder(cachedGraph->inputTensors_[7], grad_cy);
+    Placeholder layersOutputsPlaceholder = Placeholder(cachedGraph->inputTensors_[8], layersOutputs);
+
+    NSMutableDictionary<MPSGraphTensor*, MPSGraphTensorData*>* feeds = [[[NSMutableDictionary alloc] init] autorelease];
+    [feeds setObject:gradientPlaceholder.getMPSGraphTensorData() forKey:gradientPlaceholder.getMPSGraphTensor()];
+    [feeds setObject:gradientHyPlaceholder.getMPSGraphTensorData() forKey:gradientHyPlaceholder.getMPSGraphTensor()];
+    [feeds setObject:gradientCyPlaceholder.getMPSGraphTensorData() forKey:gradientCyPlaceholder.getMPSGraphTensor()];
+    [feeds setObject:inputPlaceholder.getMPSGraphTensorData() forKey:inputPlaceholder.getMPSGraphTensor()];
+    [feeds setObject:statePlaceholder.getMPSGraphTensorData() forKey:statePlaceholder.getMPSGraphTensor()];
+    [feeds setObject:cellStatePlaceholder.getMPSGraphTensorData() forKey:cellStatePlaceholder.getMPSGraphTensor()];
+    [feeds setObject:zStatePlaceholder.getMPSGraphTensorData() forKey:zStatePlaceholder.getMPSGraphTensor()];
+    [feeds setObject:cellStateFwdPlaceholder.getMPSGraphTensorData()
+              forKey:cellStateFwdPlaceholder.getMPSGraphTensor()];
+    [feeds setObject:layersOutputsPlaceholder.getMPSGraphTensorData()
+              forKey:layersOutputsPlaceholder.getMPSGraphTensor()];
+
+    NSMutableArray<MPSGraphTensor*>* kernelWeightsList = cachedGraph->kernelWeightsList_;
+    NSMutableArray<MPSGraphTensor*>* recurrentKernelWeightsList = cachedGraph->recurrentKernelWeightsList_;
+    NSMutableArray<MPSGraphTensor*>* biasList = cachedGraph->biasList_;
+    NSMutableArray<MPSGraphTensor*>* recurrentBiasList = cachedGraph->recurrentBiasList_;
+
+    for (const auto i : c10::irange(total_layers)) {
+      Placeholder kernelWeight = Placeholder([kernelWeightsList objectAtIndex:i], kernel_weights[i]);
+      Placeholder recurrentKernelWeight =
+          Placeholder([recurrentKernelWeightsList objectAtIndex:i], recurrent_kernel_weights[i]);
+      [feeds setObject:kernelWeight.getMPSGraphTensorData() forKey:kernelWeight.getMPSGraphTensor()];
+      [feeds setObject:recurrentKernelWeight.getMPSGraphTensorData() forKey:recurrentKernelWeight.getMPSGraphTensor()];
+      if (has_biases) {
+        Placeholder bias = Placeholder([biasList objectAtIndex:i], biases[i]);
+        Placeholder recurrentBias = Placeholder([recurrentBiasList objectAtIndex:i], recurrent_biases[i]);
+        [feeds setObject:bias.getMPSGraphTensorData() forKey:bias.getMPSGraphTensor()];
+        [feeds setObject:recurrentBias.getMPSGraphTensorData() forKey:recurrentBias.getMPSGraphTensor()];
       }
-
-      NSMutableArray<MPSGraphTensor*> *kernelWeightsList = cachedGraph->kernelWeightsList_;
-      NSMutableArray<MPSGraphTensor*> *recurrentKernelWeightsList = cachedGraph->recurrentKernelWeightsList_;
-      NSMutableArray<MPSGraphTensor*> *biasList = cachedGraph->biasList_;
-      NSMutableArray<MPSGraphTensor*> *recurrentBiasList = cachedGraph->recurrentBiasList_;
-
-      NSMutableDictionary<MPSGraphTensor*, MPSGraphTensorData*> *feeds = [[[NSMutableDictionary alloc] init] autorelease];
-      for (const auto i : c10::irange(total_layers)) {
-          Placeholder kernelWeight = Placeholder([kernelWeightsList objectAtIndex:i], kernel_weights[i]);
-          Placeholder recurrentKernelWeight = Placeholder([recurrentKernelWeightsList objectAtIndex:i], recurrent_kernel_weights[i]);
-          [feeds setObject:kernelWeight.getMPSGraphTensorData() forKey:kernelWeight.getMPSGraphTensor()];
-          [feeds setObject:recurrentKernelWeight.getMPSGraphTensorData() forKey:recurrentKernelWeight.getMPSGraphTensor()];
-          if (has_biases) {
-            Placeholder bias = Placeholder([biasList objectAtIndex:i], biases[i]);
-            Placeholder recurrentBias = Placeholder([recurrentBiasList objectAtIndex:i], recurrent_biases[i]);
-            [feeds setObject:bias.getMPSGraphTensorData() forKey:bias.getMPSGraphTensor()];
-            [feeds setObject:recurrentBias.getMPSGraphTensorData() forKey:recurrentBias.getMPSGraphTensor()];
-          }
+    }
+
+    Tensor output_out = at::empty_like(input);
+    Tensor grad_state_out = at::empty_like(hx[0]);
+    Tensor grad_cell_state_out = at::empty_like(hx[1]);
+
+    std::vector<Tensor> grad_hx = {grad_state_out, grad_cell_state_out};
+
+    NSMutableDictionary<MPSGraphTensor*, MPSGraphTensorData*>* results =
+        [[[NSMutableDictionary alloc] init] autorelease];
+    NSMutableArray<MPSGraphTensor*>* gradRecWeightsArray = cachedGraph->gradRecWeights_;
+    NSMutableArray<MPSGraphTensor*>* gradWeightsArray = cachedGraph->gradWeights_;
+    NSMutableArray<MPSGraphTensor*>* gradBiasArray = cachedGraph->gradBias_;
+    MPSGraphTensor* gradOutput = cachedGraph->gradOutput_;
+    MPSGraphTensor* gradState = cachedGraph->gradState_;
+    MPSGraphTensor* gradCellState = cachedGraph->gradCellState_;
+
+    Placeholder gradStatePlaceholder = Placeholder(gradState, grad_state_out);
+    Placeholder gradCellStatePlaceholder = Placeholder(gradCellState, grad_cell_state_out);
+    Placeholder outputPlaceholder = Placeholder(gradOutput, output_out);
+    [results setObject:gradStatePlaceholder.getMPSGraphTensorData() forKey:gradStatePlaceholder.getMPSGraphTensor()];
+    [results setObject:gradCellStatePlaceholder.getMPSGraphTensorData()
+                forKey:gradCellStatePlaceholder.getMPSGraphTensor()];
+    [results setObject:outputPlaceholder.getMPSGraphTensorData() forKey:outputPlaceholder.getMPSGraphTensor()];
+
+    Placeholder gradRecWeightsPlaceholder, gradWeightsPlaceholder, gradBiasPlaceholder;
+
+    std::vector<Tensor> weights;
+    for (const auto i : c10::irange(total_layers)) {
+      Tensor grad_rec_weights = at::empty_like(recurrent_kernel_weights[i]);
+      Tensor grad_weights = at::empty_like(kernel_weights[i]);
+
+      weights.push_back(grad_weights);
+      weights.push_back(grad_rec_weights);
+
+      gradRecWeightsPlaceholder = Placeholder([gradRecWeightsArray objectAtIndex:i], grad_rec_weights);
+      gradWeightsPlaceholder = Placeholder([gradWeightsArray objectAtIndex:i], grad_weights);
+
+      [results setObject:gradRecWeightsPlaceholder.getMPSGraphTensorData()
+                  forKey:gradRecWeightsPlaceholder.getMPSGraphTensor()];
+      [results setObject:gradWeightsPlaceholder.getMPSGraphTensorData()
+                  forKey:gradWeightsPlaceholder.getMPSGraphTensor()];
+
+      if (has_biases) {
+        Tensor grad_bias = at::empty((kernel_weights[i].size(0)), kernel_weights[i].options());
+
+        // In PyTorch LSTM API there are two biases. The second bias is included for CuDNN compatibility.
+        // In this implementation these two biases are added together and used further.
+        // Therefore, they have equal gradient, and it is pushed
+        // twice for each of two bias vectors.
+        weights.push_back(grad_bias);
+        weights.push_back(grad_bias);
+
+        gradBiasPlaceholder = Placeholder([gradBiasArray objectAtIndex:i], grad_bias);
+        [results setObject:gradBiasPlaceholder.getMPSGraphTensorData() forKey:gradBiasPlaceholder.getMPSGraphTensor()];
       }
-      Placeholder selfPlaceholder   = Placeholder(cachedGraph->inputTensors_[0], input);
-      Placeholder selfState   = Placeholder(cachedGraph->inputTensors_[1], hx[0]);
-      Placeholder selfCellState   = Placeholder(cachedGraph->inputTensors_[2], hx[1]);
-      [feeds setObject:selfPlaceholder.getMPSGraphTensorData() forKey:selfPlaceholder.getMPSGraphTensor()];
-      [feeds setObject:selfState.getMPSGraphTensorData() forKey:selfState.getMPSGraphTensor()];
-      [feeds setObject:selfCellState.getMPSGraphTensorData() forKey:selfCellState.getMPSGraphTensor()];
-
-
-      auto dims = getTensorShape(cachedGraph->outputTensors_[0]);
-      Tensor output = at::empty(IntArrayRef(dims), input.options());
-      Tensor hy = at::empty_like(hx[0], input.options());
-      Tensor cy = at::empty_like(hx[1], input.options());
-      Tensor zState = at::empty(IntArrayRef(getTensorShape(cachedGraph->outputTensors_[3])), input.options());
-      Tensor cellStateFwd = at::empty(IntArrayRef(getTensorShape(cachedGraph->outputTensors_[4])), input.options());
-      Tensor layerOutputs = (num_layers > 1)
-          ? at::empty(IntArrayRef(getTensorShape(cachedGraph->outputTensors_[5])), input.options())
-          : at::empty({ 1 }, input.options()); // not used if num_layers == 1
-
-      Placeholder outputPlaceholder0 = Placeholder(cachedGraph->outputTensors_[0], output);
-      Placeholder outputPlaceholder1 = Placeholder(cachedGraph->outputTensors_[1], hy);
-      Placeholder outputPlaceholder2 = Placeholder(cachedGraph->outputTensors_[2], cy);
-      Placeholder outputPlaceholder3 = Placeholder(cachedGraph->outputTensors_[3], zState);
-      Placeholder outputPlaceholder4 = Placeholder(cachedGraph->outputTensors_[4], cellStateFwd);
-
-      NSMutableDictionary<MPSGraphTensor*, MPSGraphTensorData*>* results = [@{
-        outputPlaceholder0.getMPSGraphTensor() : outputPlaceholder0.getMPSGraphTensorData(),
-        outputPlaceholder1.getMPSGraphTensor() : outputPlaceholder1.getMPSGraphTensorData(),
-        outputPlaceholder2.getMPSGraphTensor() : outputPlaceholder2.getMPSGraphTensorData(),
-        outputPlaceholder3.getMPSGraphTensor() : outputPlaceholder3.getMPSGraphTensorData(),
-        outputPlaceholder4.getMPSGraphTensor() : outputPlaceholder4.getMPSGraphTensorData(),
-      } mutableCopy];
-
-      if (num_layers > 1) {
-          Placeholder outputPlaceholder5 = Placeholder(cachedGraph->outputTensors_[5], layerOutputs);
-          [results setObject:outputPlaceholder5.getMPSGraphTensorData() forKey: outputPlaceholder5.getMPSGraphTensor()];
-      }
-
-      runMPSGraph(stream, cachedGraph->graph(), feeds, results);
-      return std::make_tuple(output, hy, cy, zState, cellStateFwd, layerOutputs);
-    }
+    }
+
+    runMPSGraph(stream, cachedGraph->graph(), feeds, results);
+
+    return std::tuple<Tensor, std::vector<Tensor>, std::vector<Tensor>>(output_out, grad_hx, weights);
+  }
 }
 
-std::tuple<Tensor, std::vector<Tensor>, std::vector<Tensor>> lstm_mps_backward(const Tensor& grad_y, const c10::optional<Tensor>& grad_hy_opt, const c10::optional<Tensor>& grad_cy_opt, const Tensor& z_state, const Tensor& cell_state_fwd, const Tensor& input, const Tensor& layersOutputs, TensorList hx, TensorList params, bool has_biases, int64_t num_layers, double dropout_p, bool train, bool bidirectional, bool batch_first) {
-    using namespace mps;
-    const Tensor& grad_hy_r = c10::value_or_else(grad_hy_opt, [] {return Tensor();});
-    const Tensor& grad_cy_r = c10::value_or_else(grad_cy_opt, [] {return Tensor();});
-    auto grad_hy = grad_hy_r.defined() ? grad_hy_r : at::zeros_like(hx[0], input.options());
-    auto grad_cy = grad_cy_r.defined() ? grad_cy_r : at::zeros_like(hx[1], input.options());
-
-    std::vector<Tensor> kernel_weights;
-    std::vector<Tensor> recurrent_kernel_weights;
-    std::vector<Tensor> biases;
-    std::vector<Tensor> recurrent_biases;
-
-    const int64_t total_layers = num_layers * (bidirectional ? 2 : 1);
-
-    for (const auto i : c10::irange(total_layers)) {
-      const int stride = (has_biases ? 4 : 2);
-      kernel_weights.push_back(params[i*stride]);
-      recurrent_kernel_weights.push_back(params[i*stride+1]);
-      if(has_biases) {
-          biases.push_back(params[i*stride + 2]);
-          recurrent_biases.push_back(params[i*stride + 3]);
-      }
-    }
-
-    struct CachedGraph : public MPSCachedGraph {
-      CachedGraph(MPSGraph *graph) : MPSCachedGraph(graph) {}
-      std::vector<MPSGraphTensor*> inputTensors_;
-      NSMutableArray<MPSGraphTensor*> *kernelWeightsList_ = nil;
-      NSMutableArray<MPSGraphTensor*> *recurrentKernelWeightsList_ = nil;
-      NSMutableArray<MPSGraphTensor*> *biasList_ = nil;
-      NSMutableArray<MPSGraphTensor*> *recurrentBiasList_ = nil;
-      NSMutableArray<MPSGraphTensor*> *gradRecWeights_ = nil;
-      NSMutableArray<MPSGraphTensor*> *gradWeights_ = nil;
-      NSMutableArray<MPSGraphTensor*> *gradBias_ = nil;
-      MPSGraphTensor* gradOutput_ = nil;
-      MPSGraphTensor* gradState_ = nil;
-      MPSGraphTensor* gradCellState_ = nil;
-    };
-
-    MPSGraphCache* cache_ = MPSGraphCache::getInstance();
-
-    // Get stream
-    MPSStream* stream = getCurrentMPSStream();
-    @autoreleasepool {
-
-        string key = "lstm_backward_" + getTensorsStringKey({input, z_state, cell_state_fwd, grad_y, grad_cy, grad_hy})+ getMPSTypeString(input.scalar_type()) + "_num_layers_" + std::to_string(num_layers) + "_bidirectional_" + std::to_string(bidirectional) + "_has_biases_" + std::to_string(has_biases) + "_batch_first_" + std::to_string(batch_first);
-        CachedGraph* cachedGraph = static_cast<CachedGraph *>(cache_->LookUp(key));
-        if (!cachedGraph) {
-            MPSCachedGraph *tmpCachedGraph = cache_->CreateCachedGraph(key, ^ MPSCachedGraph * () {
-
-                CachedGraph *newCachedGraph = nil;
-                @autoreleasepool {
-                    MPSGraph* mpsGraph = make_mps_graph();
-                    newCachedGraph = new CachedGraph(mpsGraph);
-
-                    NSMutableArray<MPSGraphTensor*> *kernelWeightsList = [[NSMutableArray alloc] initWithCapacity:params.size()];
-                    NSMutableArray<MPSGraphTensor*> *recurrentKernelWeightsList = [[NSMutableArray alloc] initWithCapacity:params.size()];
-                    NSMutableArray<MPSGraphTensor*> *kernelBiasList = [[NSMutableArray alloc] initWithCapacity:params.size()];
-                    NSMutableArray<MPSGraphTensor*> *recurrentBiasList = [[NSMutableArray alloc] initWithCapacity:params.size()];
-
-                    for (const auto i : c10::irange(total_layers)) {
-                        [kernelWeightsList addObject:mpsGraphRankedPlaceHolder(mpsGraph, getMPSDataType(input.scalar_type()), getMPSShape(kernel_weights[i]))];
-                        [recurrentKernelWeightsList addObject:mpsGraphRankedPlaceHolder(mpsGraph, getMPSDataType(input.scalar_type()),getMPSShape(recurrent_kernel_weights[i]))];
-                        if (has_biases) {
-                            [kernelBiasList addObject:mpsGraphRankedPlaceHolder(mpsGraph, getMPSDataType(input.scalar_type()),getMPSShape(biases[i]))];
-                            [recurrentBiasList addObject:mpsGraphRankedPlaceHolder(mpsGraph, getMPSDataType(input.scalar_type()),getMPSShape(recurrent_biases[i]))];
-                        }
-                    }
-
-                    MPSGraphTensor* inputTensor = mpsGraphRankedPlaceHolder(mpsGraph, getMPSDataType(input.scalar_type()), getMPSShape(input));
-                    MPSGraphTensor* stateTensor = mpsGraphRankedPlaceHolder(mpsGraph, getMPSDataType(input.scalar_type()), getMPSShape(hx[0]));
-                    MPSGraphTensor* cellStateTensor = mpsGraphRankedPlaceHolder(mpsGraph, getMPSDataType(input.scalar_type()), getMPSShape(hx[1]));
-                    MPSGraphTensor* zStateTensor = mpsGraphRankedPlaceHolder(mpsGraph, getMPSDataType(input.scalar_type()), getMPSShape(z_state));
-                    MPSGraphTensor* gradientTensor = mpsGraphRankedPlaceHolder(mpsGraph, getMPSDataType(grad_y.scalar_type()), getMPSShape(grad_y));
-                    MPSGraphTensor* gradientCyTensor = mpsGraphRankedPlaceHolder(mpsGraph, getMPSDataType(grad_cy.scalar_type()), getMPSShape(grad_cy));
-                    MPSGraphTensor* gradientHyTensor = mpsGraphRankedPlaceHolder(mpsGraph, getMPSDataType(grad_hy.scalar_type()), getMPSShape(grad_hy));
-                    MPSGraphTensor* cellStateFwdTensor = mpsGraphRankedPlaceHolder(mpsGraph, getMPSDataType(cell_state_fwd.scalar_type()), getMPSShape(cell_state_fwd));
-                    MPSGraphTensor* layersOutputsTensor = mpsGraphRankedPlaceHolder(mpsGraph, getMPSDataType(layersOutputs.scalar_type()), getMPSShape(layersOutputs));
-
-                    std::vector<MPSGraphTensor*> inputs = {inputTensor, stateTensor, cellStateTensor, gradientTensor, zStateTensor, cellStateFwdTensor, gradientHyTensor, gradientCyTensor, layersOutputsTensor};
-
-                    if (batch_first) {
-                        inputTensor = [mpsGraph transposeTensor: inputTensor
-                                                      dimension: 0
-                                                  withDimension: 1
-                                                           name: nil];
-
-                        gradientTensor = [mpsGraph transposeTensor: gradientTensor
-                                                         dimension: 0
-                                                     withDimension: 1
-                                                              name: nil];
-                    }
-
-                    newCachedGraph->recurrentKernelWeightsList_ = recurrentKernelWeightsList;
-                    newCachedGraph->kernelWeightsList_ = kernelWeightsList;
-                    newCachedGraph->biasList_ = kernelBiasList;
-                    newCachedGraph->recurrentBiasList_ = recurrentBiasList;
-                    newCachedGraph->inputTensors_ = inputs;
-
-                    MPSGraphLSTMDescriptor * opDesc = [MPSGraphLSTMDescriptor descriptor];
-                    opDesc.training = true; //train;
-                    opDesc.bidirectional = bidirectional;
-                    opDesc.produceCell = true;
-
-                    MPSGraphTensor* gradientTensor_ = gradientTensor;
-
-                    NSArray<MPSGraphTensor*>* outputs = nil;
-
-                    NSMutableArray<MPSGraphTensor*>* gradRecWeightsArray = [[NSMutableArray alloc] initWithCapacity:num_layers];
-                    NSMutableArray<MPSGraphTensor*>* gradWeightsArray = [[NSMutableArray alloc] initWithCapacity:num_layers];
-                    NSMutableArray<MPSGraphTensor*>* gradBiasArray = [[NSMutableArray alloc] initWithCapacity:num_layers];
-                    NSMutableArray<MPSGraphTensor*>* gradStateArray = [[NSMutableArray alloc] initWithCapacity:num_layers];
-                    NSMutableArray<MPSGraphTensor*>* gradCellStateArray = [[NSMutableArray alloc] initWithCapacity:num_layers];
-
-                    auto hidden_size = hx[0].sizes()[2];
-
-                    for (int i = num_layers - 1; i >= 0; i--) {
-                        MPSGraphTensor* zState = [mpsGraph sliceTensor:zStateTensor
-                                                                dimension:0
-                                                                start:i
-                                                                length:1
-                                                                name:nil];
-                        zState = [mpsGraph squeezeTensor:zState
-                                                    axis:0
-                                                    name:nil];
-                        MPSGraphTensor* cellStateFwd = [mpsGraph sliceTensor:cellStateFwdTensor
-                                                                dimension:0
-                                                                start:i
-                                                                length:1
-                                                                name:nil];
-                        cellStateFwd = [mpsGraph squeezeTensor:cellStateFwd
-                                                    axis:0
-                                                    name:nil];
-                        auto tensorsData = getMPSTensorsFromPytorchTensors(mpsGraph, stateTensor, cellStateTensor,
-                                                                           recurrentKernelWeightsList, kernelWeightsList,
-                                                                           kernelBiasList, recurrentBiasList, has_biases,
-                                                                           bidirectional, i);
-                        MPSGraphTensor* stateTensor_ = std::get<0>(tensorsData), *cellStateTensor_ = std::get<1>(tensorsData);
-                        MPSGraphTensor* recurrentWeight_ = std::get<2>(tensorsData), *inputWeight_ = std::get<3>(tensorsData);
-                        MPSGraphTensor* biasTensor_ = std::get<4>(tensorsData);
-
-                        MPSGraphTensor* gradientHyTensor_ = nil, *gradientCyTensor_ = nil;
-                        if (bidirectional) {
-                            gradientHyTensor_ = [mpsGraph sliceTensor:gradientHyTensor
-                                                            dimension:0
-                                                                start:i * 2
-                                                               length:2
-                                                                 name:nil];
-                            // [2, N, H] -> [N, 2, H]
-                            gradientHyTensor_ = [mpsGraph transposeTensor:gradientHyTensor_ dimension: 0 withDimension: 1 name:nil];
-                            // [N, 2, H] -> [N, 2 * H]
-                            gradientHyTensor_ = [mpsGraph flatten2DTensor:gradientHyTensor_ axis:1 name:nil];
-
-
-                            gradientCyTensor_ = [mpsGraph sliceTensor:gradientCyTensor
-                                                            dimension:0
-                                                                start:i * 2
-                                                               length:2
-                                                                 name:nil];
-                            gradientCyTensor_ = [mpsGraph transposeTensor:gradientCyTensor_ dimension: 0 withDimension: 1 name:nil];
-                            gradientCyTensor_ = [mpsGraph flatten2DTensor:gradientCyTensor_ axis:1 name:nil];
-                        } else {
-                            gradientHyTensor_ = [mpsGraph sliceTensor:gradientHyTensor
-                                                            dimension:0
-                                                                start:i
-                                                               length:1
-                                                                 name:nil];
-
-                            gradientCyTensor_ = [mpsGraph sliceTensor:gradientCyTensor
-                                                            dimension:0
-                                                                start:i
-                                                               length:1
-                                                                 name:nil];
-                        }
-
-                        MPSGraphTensor* iterationInputTensor_ = nil;
-                        if (i == 0) {
-                            iterationInputTensor_ = inputTensor;
-                        } else {
-                            iterationInputTensor_ = [mpsGraph sliceTensor:layersOutputsTensor
-                                                                dimension: 0
-                                                                    // the last element in layersOutputsTensor
-                                                                    // contains **inputs** for the **last** layer
-                                                                    // and so on
-                                                                    start: i - num_layers
-                                                                   length: 1
-                                                                     name: nil];
-                            iterationInputTensor_ = [mpsGraph squeezeTensor:iterationInputTensor_
-                                                                       axis:0
-                                                                       name: nil];
-                        }
-
-                        outputs = [mpsGraph LSTMGradientsWithSourceTensor: iterationInputTensor_
-                                             recurrentWeight: recurrentWeight_
-                                              sourceGradient: gradientTensor_
-                                                      zState: zState
-                                               cellOutputFwd: cellStateFwd
-                                               stateGradient: gradientHyTensor_
-                                                cellGradient: gradientCyTensor_
-                                                 inputWeight: inputWeight_
-                                                        bias: biasTensor_
-                                                   initState: stateTensor_
-                                                    initCell: cellStateTensor_
-                                                        mask: nil
-                                                    peephole: nil
-                                                  descriptor: opDesc
-                                                        name: nil];
-
-                        gradientTensor_ = [outputs objectAtIndex:0];
-                        if (bidirectional) {
-                            int outputIter = 1;
-                            auto gradRecWeightsBidirectional = [outputs objectAtIndex:outputIter++];
-                            auto gradRecWeightFwd = [mpsGraph sliceTensor:gradRecWeightsBidirectional
-                                                                dimension: 0
-                                                                    start: 0
-                                                                   length: 1
-                                                                     name: nil];
-                            gradRecWeightFwd = [mpsGraph squeezeTensor:gradRecWeightFwd axis:0 name: nil];
-                            auto gradRecWeightBack = [mpsGraph sliceTensor:gradRecWeightsBidirectional
-                                                                dimension: 0
-                                                                    start: 1
-                                                                   length: 1
-                                                                     name: nil];
-                            gradRecWeightBack = [mpsGraph squeezeTensor:gradRecWeightBack axis:0 name: nil];
-
-                            // inverse order
-                            [gradRecWeightsArray insertObject:gradRecWeightBack atIndex:0];
-                            [gradRecWeightsArray insertObject:gradRecWeightFwd atIndex:0];
-
-                            auto gradWeightsBidirectional = [outputs objectAtIndex:outputIter++];
-                            auto gradWeightFwd = [mpsGraph sliceTensor:gradWeightsBidirectional
-                                                                dimension: 0
-                                                                    start: 0
-                                                                   length: hidden_size * 4
-                                                                     name: nil];
-                            auto gradWeightBack = [mpsGraph sliceTensor:gradWeightsBidirectional
-                                                             dimension: 0
-                                                                 start: hidden_size * 4
-                                                                length: hidden_size * 4
-                                                                  name: nil];
-
-                            [gradWeightsArray insertObject:gradWeightBack atIndex:0];
-                            [gradWeightsArray insertObject:gradWeightFwd atIndex:0];
-
-                            if (has_biases) {
-                              // has shape [1, 1, 8H] vs [8H] as should be
-                              // so, squeeze these two first dimensions
-                              auto gradBiasBidirectional = [outputs objectAtIndex:outputIter++];
-                              gradBiasBidirectional = [mpsGraph squeezeTensor: gradBiasBidirectional
-                                                                         axes: @[@0, @1]
-                                                                         name: nil];
-                              auto gradBiasFwd = [mpsGraph sliceTensor:gradBiasBidirectional
-                                                             dimension: 0
-                                                                 start: 0
-                                                                length: hidden_size * 4
-                                                                  name: nil];
-                              auto gradBiasBack = [mpsGraph sliceTensor:gradBiasBidirectional
-                                                             dimension: 0
-                                                                 start: hidden_size * 4
-                                                                length: hidden_size * 4
-                                                                  name: nil];
-
-                              [gradBiasArray insertObject: gradBiasBack atIndex:0];
-                              [gradBiasArray insertObject: gradBiasFwd atIndex:0];
-                            }
-
-                            auto gradStateBidirectional = [outputs objectAtIndex:outputIter++];
-                            auto gradStateFwd = [mpsGraph sliceTensor:gradStateBidirectional
-                                                            dimension: 1
-                                                                start: 0
-                                                               length: hidden_size
-                                                                 name: nil];
-                            auto gradStateBack = [mpsGraph sliceTensor:gradStateBidirectional
-                                                            dimension: 1
-                                                                start: hidden_size
-                                                               length: hidden_size
-                                                                 name: nil];
-
-                            [gradStateArray insertObject: [mpsGraph expandDimsOfTensor:gradStateBack axis:0 name:nil]  atIndex:0];
-                            [gradStateArray insertObject: [mpsGraph expandDimsOfTensor:gradStateFwd axis:0 name:nil]  atIndex:0];
-
-                            auto gradCellStateBidirectional = [outputs objectAtIndex:outputIter++];
-                            auto gradCellStateFwd = [mpsGraph sliceTensor:gradCellStateBidirectional
-                                                                dimension: 1
-                                                                    start: 0
-                                                                   length: hidden_size
-                                                                     name: nil];
-                            auto gradCellStateBack = [mpsGraph sliceTensor:gradCellStateBidirectional
-                                                                 dimension: 1
-                                                                     start: hidden_size
-                                                                    length: hidden_size
-                                                                      name: nil];
-
-                            [gradCellStateArray insertObject: [mpsGraph expandDimsOfTensor:gradCellStateBack axis:0 name:nil]  atIndex:0];
-                            [gradCellStateArray insertObject: [mpsGraph expandDimsOfTensor:gradCellStateFwd axis:0 name:nil]  atIndex:0];
-                        } else {
-                            int outputIter = 1;
-                            [gradRecWeightsArray insertObject:[outputs objectAtIndex:outputIter++] atIndex:0];
-                            [gradWeightsArray insertObject:[outputs objectAtIndex:outputIter++] atIndex:0];
-                            if (has_biases) {
-                              [gradBiasArray insertObject: [outputs objectAtIndex:outputIter++] atIndex:0];
-                            }
-                            [gradStateArray insertObject: [mpsGraph expandDimsOfTensor:[outputs objectAtIndex:outputIter++] axis:0 name:nil]  atIndex:0];
-                            [gradCellStateArray insertObject: [mpsGraph expandDimsOfTensor:[outputs objectAtIndex:outputIter++] axis:0 name:nil] atIndex:0];
-                        }
-                    }
-                    if (batch_first) {
-                        MPSGraphTensor* gradientTensorTransposed = [mpsGraph transposeTensor:gradientTensor_
-                                                                                   dimension: 0
-                                                                               withDimension: 1
-                                                                                        name:nil];
-                        newCachedGraph->gradOutput_ = gradientTensorTransposed;
-                    } else {
-                        newCachedGraph->gradOutput_ = gradientTensor_;
-                    }
-
-                    newCachedGraph->gradRecWeights_ = gradRecWeightsArray;
-                    newCachedGraph->gradWeights_ = gradWeightsArray;
-                    newCachedGraph->gradBias_ = gradBiasArray;
-                    newCachedGraph->gradState_ = [mpsGraph concatTensors:gradStateArray dimension: 0 name: nil];
-                    newCachedGraph->gradCellState_ = [mpsGraph concatTensors:gradCellStateArray dimension: 0 name: nil];
-                }
-                return newCachedGraph;
-            });
-            cachedGraph = static_cast<CachedGraph *>(tmpCachedGraph);
-        }
-
-        Placeholder inputPlaceholder   = Placeholder(cachedGraph->inputTensors_[0], input);
-        Placeholder statePlaceholder   = Placeholder(cachedGraph->inputTensors_[1], hx[0]);
-        Placeholder cellStatePlaceholder   = Placeholder(cachedGraph->inputTensors_[2], hx[1]);
-        Placeholder gradientPlaceholder   = Placeholder(cachedGraph->inputTensors_[3], grad_y);
-        Placeholder zStatePlaceholder   = Placeholder(cachedGraph->inputTensors_[4], z_state);
-        Placeholder cellStateFwdPlaceholder   = Placeholder(cachedGraph->inputTensors_[5], cell_state_fwd);
-        Placeholder gradientHyPlaceholder   = Placeholder(cachedGraph->inputTensors_[6], grad_hy);
-        Placeholder gradientCyPlaceholder   = Placeholder(cachedGraph->inputTensors_[7], grad_cy);
-        Placeholder layersOutputsPlaceholder   = Placeholder(cachedGraph->inputTensors_[8], layersOutputs);
-
-        NSMutableDictionary<MPSGraphTensor*, MPSGraphTensorData*> *feeds = [[[NSMutableDictionary alloc] init] autorelease];
-        [feeds setObject:gradientPlaceholder.getMPSGraphTensorData() forKey:gradientPlaceholder.getMPSGraphTensor()];
-        [feeds setObject:gradientHyPlaceholder.getMPSGraphTensorData() forKey:gradientHyPlaceholder.getMPSGraphTensor()];
-        [feeds setObject:gradientCyPlaceholder.getMPSGraphTensorData() forKey:gradientCyPlaceholder.getMPSGraphTensor()];
-        [feeds setObject:inputPlaceholder.getMPSGraphTensorData() forKey:inputPlaceholder.getMPSGraphTensor()];
-        [feeds setObject:statePlaceholder.getMPSGraphTensorData() forKey: statePlaceholder.getMPSGraphTensor()];
-        [feeds setObject:cellStatePlaceholder.getMPSGraphTensorData() forKey:cellStatePlaceholder.getMPSGraphTensor()];
-        [feeds setObject:zStatePlaceholder.getMPSGraphTensorData() forKey:zStatePlaceholder.getMPSGraphTensor()];
-        [feeds setObject:cellStateFwdPlaceholder.getMPSGraphTensorData() forKey:cellStateFwdPlaceholder.getMPSGraphTensor()];
-        [feeds setObject:layersOutputsPlaceholder.getMPSGraphTensorData() forKey:layersOutputsPlaceholder.getMPSGraphTensor()];
-
-        NSMutableArray<MPSGraphTensor*> *kernelWeightsList = cachedGraph->kernelWeightsList_;
-        NSMutableArray<MPSGraphTensor*> *recurrentKernelWeightsList = cachedGraph->recurrentKernelWeightsList_;
-        NSMutableArray<MPSGraphTensor*> *biasList = cachedGraph->biasList_;
-        NSMutableArray<MPSGraphTensor*> *recurrentBiasList = cachedGraph->recurrentBiasList_;
-
-        for (const auto i : c10::irange(total_layers)) {
-            Placeholder kernelWeight = Placeholder([kernelWeightsList objectAtIndex:i], kernel_weights[i]);
-            Placeholder recurrentKernelWeight = Placeholder([recurrentKernelWeightsList objectAtIndex:i], recurrent_kernel_weights[i]);
-            [feeds setObject:kernelWeight.getMPSGraphTensorData() forKey:kernelWeight.getMPSGraphTensor()];
-            [feeds setObject:recurrentKernelWeight.getMPSGraphTensorData() forKey:recurrentKernelWeight.getMPSGraphTensor()];
-            if (has_biases) {
-              Placeholder bias = Placeholder([biasList objectAtIndex:i], biases[i]);
-              Placeholder recurrentBias = Placeholder([recurrentBiasList objectAtIndex:i], recurrent_biases[i]);
-                [feeds setObject:bias.getMPSGraphTensorData() forKey:bias.getMPSGraphTensor()];
-                [feeds setObject:recurrentBias.getMPSGraphTensorData() forKey:recurrentBias.getMPSGraphTensor()];
-            }
-        }
-
-        Tensor output_out = at::empty_like(input);
-        Tensor grad_state_out = at::empty_like(hx[0]);
-        Tensor grad_cell_state_out = at::empty_like(hx[1]);
-
-
-        std::vector<Tensor> grad_hx = {grad_state_out, grad_cell_state_out};
-
-        NSMutableDictionary<MPSGraphTensor*, MPSGraphTensorData*> *results = [[[NSMutableDictionary alloc] init] autorelease];
-        NSMutableArray<MPSGraphTensor*> *gradRecWeightsArray = cachedGraph->gradRecWeights_;
-        NSMutableArray<MPSGraphTensor*> *gradWeightsArray = cachedGraph->gradWeights_;
-        NSMutableArray<MPSGraphTensor*> *gradBiasArray = cachedGraph->gradBias_;
-        MPSGraphTensor* gradOutput = cachedGraph->gradOutput_;
-        MPSGraphTensor* gradState = cachedGraph->gradState_;
-        MPSGraphTensor* gradCellState = cachedGraph->gradCellState_;
-
-        Placeholder gradStatePlaceholder = Placeholder(gradState, grad_state_out);
-        Placeholder gradCellStatePlaceholder = Placeholder(gradCellState, grad_cell_state_out);
-        Placeholder outputPlaceholder = Placeholder(gradOutput, output_out);
-        [results setObject:gradStatePlaceholder.getMPSGraphTensorData() forKey:gradStatePlaceholder.getMPSGraphTensor()];
-        [results setObject:gradCellStatePlaceholder.getMPSGraphTensorData() forKey:gradCellStatePlaceholder.getMPSGraphTensor()];
-        [results setObject:outputPlaceholder.getMPSGraphTensorData() forKey:outputPlaceholder.getMPSGraphTensor()];
-
-        Placeholder gradRecWeightsPlaceholder, gradWeightsPlaceholder, gradBiasPlaceholder;
-
-        std::vector<Tensor> weights;
-        for (const auto i : c10::irange(total_layers)) {
-            Tensor grad_rec_weights = at::empty_like(recurrent_kernel_weights[i]);
-            Tensor grad_weights = at::empty_like(kernel_weights[i]);
-
-            weights.push_back(grad_weights);
-            weights.push_back(grad_rec_weights);
-
-            gradRecWeightsPlaceholder = Placeholder([gradRecWeightsArray objectAtIndex: i], grad_rec_weights);
-            gradWeightsPlaceholder = Placeholder([gradWeightsArray objectAtIndex: i], grad_weights);
-
-            [results setObject:gradRecWeightsPlaceholder.getMPSGraphTensorData() forKey:gradRecWeightsPlaceholder.getMPSGraphTensor()];
-            [results setObject:gradWeightsPlaceholder.getMPSGraphTensorData() forKey:gradWeightsPlaceholder.getMPSGraphTensor()];
-
-            if (has_biases) {
-                Tensor grad_bias = at::empty((kernel_weights[i].size(0)), kernel_weights[i].options());
-
-                // In PyTorch LSTM API there are two biases. The second bias is included for CuDNN compatibility.
-                // In this implementation these two biases are added together and used further.
-                // Therefore, they have equal gradient, and it is pushed
-                // twice for each of two bias vectors.
-                weights.push_back(grad_bias);
-                weights.push_back(grad_bias);
-
-                gradBiasPlaceholder = Placeholder([gradBiasArray objectAtIndex: i], grad_bias);
-                [results setObject:gradBiasPlaceholder.getMPSGraphTensorData() forKey:gradBiasPlaceholder.getMPSGraphTensor()];
-            }
-        }
-
-        runMPSGraph(stream, cachedGraph->graph(), feeds, results);
-
-        return std::tuple<Tensor, std::vector<Tensor>, std::vector<Tensor>> (output_out, grad_hx, weights);
-
-    }
-}
-
-} //namespace at::native+} // namespace at::native