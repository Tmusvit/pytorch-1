--- conflicted
+++ resolved
@@ -1,18 +1,17 @@
 //  Copyright © 2022 Apple Inc.
 
+#include <ATen/mps/IndexKernels.h>
+#include <ATen/mps/MPSAllocatorInterface.h>
+#include <ATen/native/Resize.h>
 #include <ATen/native/mps/OperationUtils.h>
-#include <ATen/native/Resize.h>
-#include <ATen/mps/MPSAllocatorInterface.h>
 #include <fmt/format.h>
 #include <torch/library.h>
-#include <ATen/mps/IndexKernels.h>
 
 namespace at::native {
 namespace mps {
 
-struct ViewCachedGraph : public MPSCachedGraph
-{
-  ViewCachedGraph(MPSGraph *graph) : MPSCachedGraph(graph) {}
+struct ViewCachedGraph : public MPSCachedGraph {
+  ViewCachedGraph(MPSGraph* graph) : MPSCachedGraph(graph) {}
   MPSGraphTensor* inputTensor = nil;
   MPSGraphTensor* outputTensor = nil;
   MPSGraphTensor* updatesTensor = nil;
@@ -20,18 +19,20 @@
   std::vector<MPSGraphTensor*> strideTensors;
 };
 
-static std::string getStridedKey(const ScalarType& self_dtype, const ScalarType& updates_dtype, const IntArrayRef& base_shape,
-                                 const IntArrayRef& new_shape, const IntArrayRef& stride,
-                                 int64_t storage_offset, bool is_scatter)
-{
+static std::string getStridedKey(const ScalarType& self_dtype,
+                                 const ScalarType& updates_dtype,
+                                 const IntArrayRef& base_shape,
+                                 const IntArrayRef& new_shape,
+                                 const IntArrayRef& stride,
+                                 int64_t storage_offset,
+                                 bool is_scatter) {
   std::string dtype_key = getMPSTypeString(self_dtype);
   if (is_scatter) {
     dtype_key += ":" + getMPSTypeString(updates_dtype);
   }
 
-  return (is_scatter ? "scatter:" : "gather:") + dtype_key + "[" +
-         getArrayRefString(base_shape) + "]:[" + getArrayRefString(new_shape) + "]:[" +
-         getArrayRefString(stride) + "]:[" + to_string(storage_offset) + "]";
+  return (is_scatter ? "scatter:" : "gather:") + dtype_key + "[" + getArrayRefString(base_shape) + "]:[" +
+      getArrayRefString(new_shape) + "]:[" + getArrayRefString(stride) + "]:[" + to_string(storage_offset) + "]";
 }
 
 // initializes the MTLBuffers for tensor data and runs the MPSGraph for the view op
@@ -39,30 +40,31 @@
   const id<MTLBuffer> sourceBuffer = getMTLBufferStorage(src);
   const id<MTLBuffer> outputBuffer = getMTLBufferStorage(output);
 
-  const IntArrayRef& strides   = needsScatter ? output.strides() : src.strides();
-  const IntArrayRef& sizes     = needsScatter ? output.sizes() : src.sizes();
+  const IntArrayRef& strides = needsScatter ? output.strides() : src.strides();
+  const IntArrayRef& sizes = needsScatter ? output.sizes() : src.sizes();
   const int64_t storage_offset = needsScatter ? output.storage_offset() : src.storage_offset();
-  const MPSDataType inputType  = [cachedGraph->inputTensor dataType];
-
-  MPSShape *inputShape = [cachedGraph->inputTensor shape];
-  MPSShape *outputShape = needsScatter ? inputShape : getMPSShape(src);
+  const MPSDataType inputType = [cachedGraph->inputTensor dataType];
+
+  MPSShape* inputShape = [cachedGraph->inputTensor shape];
+  MPSShape* outputShape = needsScatter ? inputShape : getMPSShape(src);
 
   MPSStream* stream = getCurrentMPSStream();
   @autoreleasepool {
-    NSMutableDictionary *feeds = [[NSMutableDictionary new] autorelease];
+    NSMutableDictionary* feeds = [[NSMutableDictionary new] autorelease];
     // in case of scatter, we use output tensor as input buffer and write the results back to the source buffer
-    feeds[cachedGraph->inputTensor] = [[[MPSGraphTensorData alloc] initWithMTLBuffer: needsScatter ? outputBuffer : sourceBuffer
-                                                                               shape: inputShape
-                                                                            dataType: inputType] autorelease];
+    feeds[cachedGraph->inputTensor] =
+        [[[MPSGraphTensorData alloc] initWithMTLBuffer:needsScatter ? outputBuffer : sourceBuffer
+                                                 shape:inputShape
+                                              dataType:inputType] autorelease];
     if (needsScatter) {
       auto updatesType = getMPSScalarType(src.scalar_type());
       if (updatesType == MPSDataTypeUInt8 || (updatesType == MPSDataTypeBool && !is_macos_13_or_newer())) {
         updatesType = MPSDataTypeInt8;
       }
 
-      feeds[cachedGraph->updatesTensor] = [[[MPSGraphTensorData alloc] initWithMTLBuffer: sourceBuffer
-                                                                                   shape: getMPSShape(src.numel())
-                                                                                dataType: updatesType] autorelease];
+      feeds[cachedGraph->updatesTensor] = [[[MPSGraphTensorData alloc] initWithMTLBuffer:sourceBuffer
+                                                                                   shape:getMPSShape(src.numel())
+                                                                                dataType:updatesType] autorelease];
     }
     MPSScalar storageOffsetScalar = getMPSScalar(storage_offset, ScalarType::Int);
     feeds[cachedGraph->storageOffsetTensor] = getMPSGraphTensorFromScalar(stream, storageOffsetScalar);
@@ -75,59 +77,53 @@
     // Workaround for MPSShaderLibrary bug in macOS Monterey
     // This is fixed in macOS Ventura
     auto outputType = getMPSScalarType(output.scalar_type());
-    if (outputType == MPSDataTypeUInt8 || (outputType ==  MPSDataTypeBool && !is_macos_13_or_newer())) {
-        outputType =  MPSDataTypeInt8;
-    }
-    MPSGraphTensorData* outputTensorData = [[[MPSGraphTensorData alloc] initWithMTLBuffer: outputBuffer
-                                                                                    shape: outputShape
-                                                                                 dataType: outputType] autorelease];
-    NSDictionary<MPSGraphTensor*, MPSGraphTensorData*>* results = @{
-      cachedGraph->outputTensor : outputTensorData
-    };
+    if (outputType == MPSDataTypeUInt8 || (outputType == MPSDataTypeBool && !is_macos_13_or_newer())) {
+      outputType = MPSDataTypeInt8;
+    }
+    MPSGraphTensorData* outputTensorData = [[[MPSGraphTensorData alloc] initWithMTLBuffer:outputBuffer
+                                                                                    shape:outputShape
+                                                                                 dataType:outputType] autorelease];
+    NSDictionary<MPSGraphTensor*, MPSGraphTensorData*>* results = @{cachedGraph->outputTensor : outputTensorData};
     runMPSGraph(stream, cachedGraph->graph(), feeds, results);
   }
   return output;
 }
 
-MPSGraphTensor *permuteTensor(MPSGraph *graph, MPSGraphTensor *inputTensor, NSArray *permuteOrder) {
+MPSGraphTensor* permuteTensor(MPSGraph* graph, MPSGraphTensor* inputTensor, NSArray* permuteOrder) {
   NSUInteger srcRank = [[inputTensor shape] count];
   if (srcRank != [permuteOrder count]) {
     return nil;
   }
 
-  MPSGraphTensor *outputTensor = inputTensor;
+  MPSGraphTensor* outputTensor = inputTensor;
   std::vector<NSUInteger> dimensionOrder(srcRank);
-  std::iota (std::begin(dimensionOrder), std::end(dimensionOrder), 0);
-
-  for (const auto  i : c10::irange(srcRank)) {
+  std::iota(std::begin(dimensionOrder), std::end(dimensionOrder), 0);
+
+  for (const auto i : c10::irange(srcRank)) {
     NSUInteger axis = [permuteOrder[i] integerValue];
     auto axisIter = std::find(dimensionOrder.begin(), dimensionOrder.end(), axis);
     NSUInteger axis1 = i;
     NSUInteger axis2 = axisIter - dimensionOrder.begin();
     iter_swap(dimensionOrder.begin() + i, axisIter);
 
-    outputTensor = [graph transposeTensor:outputTensor
-                                dimension:axis1
-                            withDimension:axis2
-                                     name:nil];
+    outputTensor = [graph transposeTensor:outputTensor dimension:axis1 withDimension:axis2 name:nil];
   }
 
   return outputTensor;
 }
 
-NSDictionary *getStrideToDimLengthOffsetDict(MPSGraphTensor *tensor, NSUInteger rank, NSUInteger offset) {
+NSDictionary* getStrideToDimLengthOffsetDict(MPSGraphTensor* tensor, NSUInteger rank, NSUInteger offset) {
   // Assuming input tensor has default strides
   NSInteger stride = 1;
-  NSMutableDictionary *strideToDimLengthOffset = [[NSMutableDictionary alloc] init];
+  NSMutableDictionary* strideToDimLengthOffset = [[NSMutableDictionary alloc] init];
   for (NSInteger srcDim = rank - 1; srcDim >= 0; srcDim--) {
     NSUInteger size = [[tensor shape][srcDim] integerValue];
-    NSDictionary *entry =
-    @{
-      @"dim": [NSNumber numberWithInteger:srcDim],
-      @"length": [tensor shape][srcDim],
-      @"offset": [NSNumber numberWithInteger:offset % size] // offset is determined traversing backwards through stride
+    NSDictionary* entry = @{
+      @"dim" : [NSNumber numberWithInteger:srcDim],
+      @"length" : [tensor shape][srcDim],
+      @"offset" : [NSNumber numberWithInteger:offset % size] // offset is determined traversing backwards through stride
     };
-    [strideToDimLengthOffset setValue:entry forKey:[NSString stringWithFormat:@"%ld",stride]];
+    [strideToDimLengthOffset setValue:entry forKey:[NSString stringWithFormat:@"%ld", stride]];
     offset /= size;
     stride *= size;
   }
@@ -135,23 +131,18 @@
 }
 
 // Detect only expand dims, allows for duplicate strides
-<<<<<<< HEAD
-MPSGraphTensor* asStridedLayer_expandDimsPattern(MPSGraph *graph, MPSGraphTensor *inputTensor, int dstRank, const IntArrayRef& dstSizes, const IntArrayRef& dstStrides, int offset) {
-
-=======
 MPSGraphTensor* asStridedLayer_expandDimsPattern(MPSGraph* graph,
                                                  MPSGraphTensor* inputTensor,
                                                  size_t dstRank,
                                                  const IntArrayRef& dstSizes,
                                                  const IntArrayRef& dstStrides,
                                                  int offset) {
->>>>>>> 688427b5
   NSUInteger srcRank = [[inputTensor shape] count];
   // Not an expand dims
   if (srcRank >= dstRank)
     return nil;
 
-  NSMutableArray *expandAxes = [[NSMutableArray alloc] init];
+  NSMutableArray* expandAxes = [[NSMutableArray alloc] init];
 
   BOOL isValidExpand = YES;
   NSInteger currSrcDim = (NSInteger)srcRank - 1;
@@ -161,7 +152,7 @@
     NSUInteger currStride = dstStrides[dstDim];
     NSUInteger currSrcDimLength = currSrcDim >= 0 ? [[inputTensor shape][currSrcDim] integerValue] : 1;
 
-    NSUInteger targetDimLength =  currSrcDimLength;
+    NSUInteger targetDimLength = currSrcDimLength;
     if (currDimLength != targetDimLength) {
       targetDimLength = 1;
     }
@@ -182,11 +173,9 @@
     return nil;
   }
 
-  MPSGraphTensor *expandTensor = inputTensor;
+  MPSGraphTensor* expandTensor = inputTensor;
   if ([expandAxes count]) {
-    expandTensor = [graph expandDimsOfTensor:expandTensor
-                                        axes:expandAxes
-                                        name:nil];
+    expandTensor = [graph expandDimsOfTensor:expandTensor axes:expandAxes name:nil];
   }
   [expandAxes release];
 
@@ -194,22 +183,18 @@
 }
 
 // Detect contiguous reshapes, no slicing
-<<<<<<< HEAD
-MPSGraphTensor* asStridedLayer_reshapePattern(MPSGraph *graph, MPSGraphTensor *inputTensor, int dstRank, const IntArrayRef& dstSizes, const IntArrayRef& dstStrides, int offset) {
-=======
 MPSGraphTensor* asStridedLayer_reshapePattern(MPSGraph* graph,
                                               MPSGraphTensor* inputTensor,
                                               size_t dstRank,
                                               const IntArrayRef& dstSizes,
                                               const IntArrayRef& dstStrides,
                                               int offset) {
->>>>>>> 688427b5
   NSUInteger srcRank = [[inputTensor shape] count];
   // Not a reshape
   if (srcRank <= dstRank)
     return nil;
 
-  NSMutableArray *dstShape = [[NSMutableArray alloc] init];
+  NSMutableArray* dstShape = [[NSMutableArray alloc] init];
 
   BOOL isValidReshape = YES;
   NSInteger srcDim = srcRank - 1;
@@ -217,7 +202,7 @@
   for (NSInteger dstDim = dstRank - 1; dstDim >= 0 && isValidReshape; dstDim--) {
     NSUInteger currDimLength = dstSizes[dstDim];
     NSUInteger currStride = dstStrides[dstDim];
-    [dstShape insertObject:[NSNumber numberWithInteger:currDimLength] atIndex: 0];
+    [dstShape insertObject:[NSNumber numberWithInteger:currDimLength] atIndex:0];
 
     NSUInteger targetDimLength = currDimLength;
     NSUInteger currReshapeSize = 1;
@@ -234,24 +219,13 @@
   }
   isValidReshape &= (srcDim < 0);
 
-  MPSGraphTensor *outputTensor = nil;
+  MPSGraphTensor* outputTensor = nil;
   if (isValidReshape)
-    outputTensor = [graph reshapeTensor: inputTensor
-                              withShape: dstShape
-                                   name: nil];
+    outputTensor = [graph reshapeTensor:inputTensor withShape:dstShape name:nil];
   [dstShape release];
   return outputTensor;
 }
 
-<<<<<<< HEAD
-MPSGraphTensor* asStridedLayer_genericPattern(MPSGraph *graph, MPSGraphTensor *inputTensor, int dstRank, const IntArrayRef& dstSizes, const IntArrayRef& dstStrides, int offset) {
-
-  // Duplicate strides cannot be done
-  {
-    BOOL allUnique = YES;
-    NSMutableSet *uniqueStrides = [[NSMutableSet alloc] init];
-    for (NSInteger dstDim = 0; (dstDim < dstRank) && allUnique; dstDim++) {
-=======
 MPSGraphTensor* asStridedLayer_genericPattern(MPSGraph* graph,
                                               MPSGraphTensor* inputTensor,
                                               size_t dstRank,
@@ -263,50 +237,42 @@
     BOOL allUnique = YES;
     NSMutableSet* uniqueStrides = [[NSMutableSet alloc] init];
     for (NSUInteger dstDim = 0; (dstDim < dstRank) && allUnique; dstDim++) {
->>>>>>> 688427b5
       int stride = dstStrides[dstDim];
-      NSNumber *strideObj = [NSNumber numberWithInt:stride];
+      NSNumber* strideObj = [NSNumber numberWithInt:stride];
       allUnique &= (stride == 0 || ![uniqueStrides containsObject:strideObj]);
-      [uniqueStrides addObject: strideObj];
+      [uniqueStrides addObject:strideObj];
     }
     [uniqueStrides release];
     if (!allUnique)
       return nil;
 
     // Skip for zero in dst shape
-<<<<<<< HEAD
-    for (NSInteger dstDim = 0; dstDim < dstRank; dstDim++)
-      if (dstSizes[dstDim] == 0) { return nil; }
-=======
     for (NSUInteger dstDim = 0; dstDim < dstRank; dstDim++)
       if (dstSizes[dstDim] == 0) {
         return nil;
       }
->>>>>>> 688427b5
   }
 
   // 1. Flatten the inputTensor if necessary
-  MPSGraphTensor *flatInputTensor = inputTensor;
+  MPSGraphTensor* flatInputTensor = inputTensor;
   {
     // Flatten inputs to remove duplicate strides.
-    NSMutableArray *squeezeAxes = [[NSMutableArray alloc] init];
-    for(NSUInteger srcDim = 1; srcDim < [[flatInputTensor shape] count]; srcDim++) {
-        if ([[flatInputTensor shape][srcDim] intValue] == 1)
-            [squeezeAxes addObject:[NSNumber numberWithInteger:srcDim]];
+    NSMutableArray* squeezeAxes = [[NSMutableArray alloc] init];
+    for (NSUInteger srcDim = 1; srcDim < [[flatInputTensor shape] count]; srcDim++) {
+      if ([[flatInputTensor shape][srcDim] intValue] == 1)
+        [squeezeAxes addObject:[NSNumber numberWithInteger:srcDim]];
     }
     // We have to leave at least 1 dimension, if all input dims are 1
     if ([squeezeAxes count])
-        flatInputTensor = [graph squeezeTensor:flatInputTensor
-                                          axes:squeezeAxes
-                                          name:nil];
+      flatInputTensor = [graph squeezeTensor:flatInputTensor axes:squeezeAxes name:nil];
     [squeezeAxes release];
   }
 
   int srcRank = (int)[[flatInputTensor shape] count];
-  NSDictionary *srcStrideToDimLengthOffset = getStrideToDimLengthOffsetDict(flatInputTensor, srcRank, offset);
+  NSDictionary* srcStrideToDimLengthOffset = getStrideToDimLengthOffsetDict(flatInputTensor, srcRank, offset);
 
   // Populate the dimension order, slice info, and broadcast info
-  NSMutableArray *dstDimOrder = [[NSMutableArray alloc] init];
+  NSMutableArray* dstDimOrder = [[NSMutableArray alloc] init];
   std::vector<int32_t> dstDimToSliceLength(dstRank);
   std::vector<int32_t> dstDimToSliceOffset(dstRank);
   bool needsBroadcast = false;
@@ -319,31 +285,33 @@
         dstDimToSliceOffset[dstDim] = 0;
       } else {
         // Find what dimension and native length was for the specified stride
-        NSDictionary *srcDimLengthOffset = srcStrideToDimLengthOffset[[NSString stringWithFormat:@"%lld",dstStrides[dstDim]]];
+        NSDictionary* srcDimLengthOffset =
+            srcStrideToDimLengthOffset[[NSString stringWithFormat:@"%lld", dstStrides[dstDim]]];
 
         dstDimToSliceLength[dstDim] = dstSizes[dstDim];
         dstDimToSliceOffset[dstDim] = [srcDimLengthOffset[@"offset"] intValue];
 
         // Stride does not exist in source tensor, or the specified size is too long. Not possible
-        // TODO: Longer length with same stride + removal of dim(s) above this is a flatten/reshape. Consider adding support
+        // TODO: Longer length with same stride + removal of dim(s) above this is a flatten/reshape. Consider adding
+        // support
         if (!srcDimLengthOffset ||
             // the offset + length of destination should not be larger than source's length when slicing
             dstDimToSliceOffset[dstDim] + dstDimToSliceLength[dstDim] > [srcDimLengthOffset[@"length"] intValue]) {
           return nil;
         }
         // Get the src dimension corresponding to the requested stride
-        NSNumber *srcDim = srcDimLengthOffset[@"dim"];
+        NSNumber* srcDim = srcDimLengthOffset[@"dim"];
         [dstDimOrder insertObject:srcDim atIndex:0];
       }
     }
   }
 
   // 2. Slice out any unused dimensions
-  NSMutableArray *missingSrcDims = [[NSMutableArray alloc] init];
-  MPSGraphTensor *slicedUnusedTensor = flatInputTensor;
+  NSMutableArray* missingSrcDims = [[NSMutableArray alloc] init];
+  MPSGraphTensor* slicedUnusedTensor = flatInputTensor;
   {
     // Find any src strides/dims that are not present in the dst
-    NSMutableArray *missingSrcStrides = [[NSMutableArray alloc] init];
+    NSMutableArray* missingSrcStrides = [[NSMutableArray alloc] init];
     {
       NSUInteger stride = 1;
       for (NSInteger srcDim = [[flatInputTensor shape] count] - 1; srcDim >= 0; srcDim--) {
@@ -356,8 +324,8 @@
     }
     for (NSUInteger i = 0; i < [missingSrcStrides count]; i++) {
       NSUInteger stride = [missingSrcStrides[i] integerValue];
-      NSDictionary *srcDimLengthOffset = srcStrideToDimLengthOffset[[NSString stringWithFormat:@"%ld",stride]];
-      NSNumber *missingSrcDim = srcDimLengthOffset[@"dim"];
+      NSDictionary* srcDimLengthOffset = srcStrideToDimLengthOffset[[NSString stringWithFormat:@"%ld", stride]];
+      NSNumber* missingSrcDim = srcDimLengthOffset[@"dim"];
       [missingSrcDims addObject:missingSrcDim];
       [dstDimOrder insertObject:missingSrcDim atIndex:0];
 
@@ -371,40 +339,33 @@
   }
 
   // 3. Transpose if necessary
-  MPSGraphTensor *transposedTensor = slicedUnusedTensor;
+  MPSGraphTensor* transposedTensor = slicedUnusedTensor;
   {
     // TODO: Use Transpose API
     BOOL needsTranspose = NO;
-<<<<<<< HEAD
-    for(NSUInteger dstDim = 0; dstDim < [dstDimOrder count] && !needsTranspose; dstDim++ )
-      needsTranspose |= ([dstDimOrder[dstDim] intValue] != dstDim);
-=======
     for (NSUInteger dstDim = 0; dstDim < [dstDimOrder count] && !needsTranspose; dstDim++)
       needsTranspose |= ([dstDimOrder[dstDim] intValue] != static_cast<int>(dstDim));
->>>>>>> 688427b5
     if (needsTranspose)
       transposedTensor = permuteTensor(graph, transposedTensor, dstDimOrder);
   }
 
   // 4. Squeeze any unused dimensions following transpose
-  MPSGraphTensor *squeezedTensor = transposedTensor;
+  MPSGraphTensor* squeezedTensor = transposedTensor;
   {
     // Transpose the missing dims back
-    NSMutableArray *transposedMissingSrcDims = [[NSMutableArray alloc] init];
+    NSMutableArray* transposedMissingSrcDims = [[NSMutableArray alloc] init];
     for (NSUInteger dstDim = 0; dstDim < [dstDimOrder count]; dstDim++) {
-      NSNumber *srcDim = dstDimOrder[dstDim];
+      NSNumber* srcDim = dstDimOrder[dstDim];
       if ([missingSrcDims containsObject:srcDim])
         [transposedMissingSrcDims addObject:[NSNumber numberWithInt:dstDim]];
     }
     if ([transposedMissingSrcDims count])
-      squeezedTensor = [graph squeezeTensor:squeezedTensor
-                                       axes:transposedMissingSrcDims
-                                       name:nil];
+      squeezedTensor = [graph squeezeTensor:squeezedTensor axes:transposedMissingSrcDims name:nil];
     [transposedMissingSrcDims release];
   }
 
   // 5. Slice
-  MPSGraphTensor *slicedTensor = squeezedTensor;
+  MPSGraphTensor* slicedTensor = squeezedTensor;
   {
     NSUInteger currDstDim = 0;
     for (NSUInteger dstDim = 0; dstDim < dstRank; dstDim++) {
@@ -413,40 +374,26 @@
         int start = dstDimToSliceOffset[dstDim];
         int length = dstDimToSliceLength[dstDim];
         if (length != [[slicedTensor shape][currDstDim] intValue])
-          slicedTensor = [graph sliceTensor:slicedTensor
-                                  dimension:currDstDim
-                                      start:start
-                                     length:length
-                                       name:nil];
+          slicedTensor = [graph sliceTensor:slicedTensor dimension:currDstDim start:start length:length name:nil];
         currDstDim++;
       }
     }
   }
 
   // 6. Expand then broadcast the source tensor
-  MPSGraphTensor *broadcastTensor = slicedTensor;
+  MPSGraphTensor* broadcastTensor = slicedTensor;
   if (needsBroadcast) {
-<<<<<<< HEAD
-    NSMutableArray *broadcastShape = [[NSMutableArray alloc] init];
-    NSMutableArray *expandAxes = [[NSMutableArray alloc] init];
-    for(NSInteger dstDim = 0; dstDim < dstRank; dstDim++) {
-=======
     NSMutableArray* broadcastShape = [[NSMutableArray alloc] init];
     NSMutableArray* expandAxes = [[NSMutableArray alloc] init];
     for (NSUInteger dstDim = 0; dstDim < dstRank; dstDim++) {
->>>>>>> 688427b5
       [broadcastShape addObject:[NSNumber numberWithInt:dstSizes[dstDim]]];
       if (dstStrides[dstDim] == 0)
         [expandAxes addObject:[NSNumber numberWithInt:dstDim]];
     }
 
     if ([expandAxes count]) {
-      MPSGraphTensor *expandTensor = [graph expandDimsOfTensor:broadcastTensor
-                                                          axes:expandAxes
-                                                          name:nil];
-      broadcastTensor = [graph broadcastTensor:expandTensor
-                                       toShape:broadcastShape
-                                          name:nil];
+      MPSGraphTensor* expandTensor = [graph expandDimsOfTensor:broadcastTensor axes:expandAxes name:nil];
+      broadcastTensor = [graph broadcastTensor:expandTensor toShape:broadcastShape name:nil];
     }
     [broadcastShape release];
     [expandAxes release];
@@ -459,20 +406,16 @@
   return broadcastTensor;
 }
 
-<<<<<<< HEAD
-MPSGraphTensor* asStridedLayer_pattern(MPSGraph *graph, MPSGraphTensor *inputTensor, int dstRank, const IntArrayRef& dstSizes, const IntArrayRef& dstStrides, int offset) {
-=======
 MPSGraphTensor* asStridedLayer_pattern(MPSGraph* graph,
                                        MPSGraphTensor* inputTensor,
                                        size_t dstRank,
                                        const IntArrayRef& dstSizes,
                                        const IntArrayRef& dstStrides,
                                        int offset) {
->>>>>>> 688427b5
   if (!dstRank)
     return nil;
 
-  MPSGraphTensor *outputTensor = nil;
+  MPSGraphTensor* outputTensor = nil;
   outputTensor = asStridedLayer_expandDimsPattern(graph, inputTensor, dstRank, dstSizes, dstStrides, offset);
   if (!outputTensor)
     outputTensor = asStridedLayer_reshapePattern(graph, inputTensor, dstRank, dstSizes, dstStrides, offset);
@@ -482,8 +425,7 @@
   return outputTensor;
 }
 
-static
-std::vector<int64_t> getViewShape(const Tensor& src, MPSShape *mpsShape, const bool squeeze) {
+static std::vector<int64_t> getViewShape(const Tensor& src, MPSShape* mpsShape, const bool squeeze) {
   bool hasMPSShape = (mpsShape != nil);
   std::vector<int64_t> src_view_shape;
   if (hasMPSShape) {
@@ -518,7 +460,6 @@
   return src_view_shape;
 }
 
-
 std::vector<int64_t> getSqueezedBaseShape(const Tensor& src, IntArrayRef shape) {
   std::vector<int64_t> src_base_shape;
   for (const auto i : c10::irange(shape.size())) {
@@ -530,8 +471,7 @@
   return src_base_shape;
 }
 
-
-bool canSliceViewTensor(const Tensor& src, MPSShape *mpsShape) {
+bool canSliceViewTensor(const Tensor& src, MPSShape* mpsShape) {
   if (!src.is_contiguous()) {
     return false;
   }
@@ -545,23 +485,23 @@
     return false;
   }
 
-  for (const auto i: c10::irange(src_ndim_base)) {
-     if (src_view_shape[i] > src_base_shape[i]) {
-       return false;
-     }
-   }
+  for (const auto i : c10::irange(src_ndim_base)) {
+    if (src_view_shape[i] > src_base_shape[i]) {
+      return false;
+    }
+  }
   return true;
 }
 
-MPSGraphTensorData* getMPSGraphTensorDataForView(const Tensor& src, MPSShape *mpsShape, const MPSDataType mpsDataType) {
+MPSGraphTensorData* getMPSGraphTensorDataForView(const Tensor& src, MPSShape* mpsShape, const MPSDataType mpsDataType) {
   IntArrayRef src_base_shape = getIMPSAllocator()->getBufferShape(src.storage().data());
   size_t src_ndim_base = src_base_shape.size();
   std::vector<int64_t> src_view_shape = getViewShape(src, mpsShape, false);
   size_t src_ndim_view = src_view_shape.size();
 
-  MPSNDArray *srcTensorNDArrayView = nil;
-  MPSNDArrayDescriptor *srcTensorNDArrayDesc = nil;
-  MPSNDArray *srcTensorNDArray = nil;
+  MPSNDArray* srcTensorNDArrayView = nil;
+  MPSNDArrayDescriptor* srcTensorNDArrayDesc = nil;
+  MPSNDArray* srcTensorNDArray = nil;
   id<MTLCommandBuffer> commandBuffer = getCurrentMPSStream()->commandBuffer();
   size_t base_idx = 0;
 
@@ -596,19 +536,21 @@
   }
 
   int64_t sliceOffset = src.storage_offset() / view_numel;
-  [srcTensorNDArrayDesc sliceDimension:src_ndim_base - 1 - firstDimToSlice
-                          withSubrange:{static_cast<NSUInteger>(sliceOffset), static_cast<NSUInteger>(src.sizes()[firstDimToSlice])}];
+  [srcTensorNDArrayDesc
+      sliceDimension:src_ndim_base - 1 - firstDimToSlice
+        withSubrange:{static_cast<NSUInteger>(sliceOffset), static_cast<NSUInteger>(src.sizes()[firstDimToSlice])}];
 
   // Slice any remaining dimensions
-  for (const auto crtSliceOffset: c10::irange(firstDimToSlice + 1, src_base_shape.size())) {
+  for (const auto crtSliceOffset : c10::irange(firstDimToSlice + 1, src_base_shape.size())) {
     if (src_view_shape[crtSliceOffset] != src_base_shape[crtSliceOffset]) {
       if (crtSliceOffset == src_base_shape.size() - 1) {
         sliceOffset = src.storage_offset() % src_base_shape[src_base_shape.size() - 1];
       } else {
         sliceOffset = (src.storage_offset() % view_numel) / (view_numel / src_base_shape[crtSliceOffset]);
       }
-      [srcTensorNDArrayDesc sliceDimension:src_ndim_base - 1 - crtSliceOffset
-                              withSubrange:{static_cast<NSUInteger>(sliceOffset), static_cast<NSUInteger>(src.sizes()[crtSliceOffset])}];
+      [srcTensorNDArrayDesc
+          sliceDimension:src_ndim_base - 1 - crtSliceOffset
+            withSubrange:{static_cast<NSUInteger>(sliceOffset), static_cast<NSUInteger>(src.sizes()[crtSliceOffset])}];
     }
   }
   srcTensorNDArrayView = [srcTensorNDArray arrayViewWithCommandBuffer:commandBuffer
@@ -618,13 +560,15 @@
   return [[[MPSGraphTensorData alloc] initWithMPSNDArray:srcTensorNDArrayView] autorelease];
 }
 
-static MPSGraphTensor* chainViewOperation(ViewCachedGraph* cachedGraph, const IntArrayRef& size,
-                                          const IntArrayRef& stride, int64_t offset,
-                                          const IntArrayRef& base_shape, bool needsScatter,
-                                          MPSGraphTensor* updatesTensor)
-{
+static MPSGraphTensor* chainViewOperation(ViewCachedGraph* cachedGraph,
+                                          const IntArrayRef& size,
+                                          const IntArrayRef& stride,
+                                          int64_t offset,
+                                          const IntArrayRef& base_shape,
+                                          bool needsScatter,
+                                          MPSGraphTensor* updatesTensor) {
   MPSGraph* mpsGraph = cachedGraph->graph();
-  MPSGraphTensor *outputTensor = nil;
+  MPSGraphTensor* outputTensor = nil;
   const size_t shape_size = size.size();
 
   @autoreleasepool {
@@ -634,92 +578,74 @@
       TORCH_CHECK(size[i] <= int_max);
       sizeArray[i] = static_cast<int32_t>(size[i]);
     }
-    NSData* shapeData = [NSData dataWithBytes: sizeArray.data()
-                                       length: shape_size * sizeof(int32_t)];
-    MPSGraphTensor* shapeTensor = [mpsGraph constantWithData: shapeData
-                                                       shape: @[[NSNumber numberWithUnsignedInteger: shape_size]]
-                                                    dataType: MPSDataTypeInt32];
+    NSData* shapeData = [NSData dataWithBytes:sizeArray.data() length:shape_size * sizeof(int32_t)];
+    MPSGraphTensor* shapeTensor = [mpsGraph constantWithData:shapeData
+                                                       shape:@[ [NSNumber numberWithUnsignedInteger:shape_size] ]
+                                                    dataType:MPSDataTypeInt32];
     MPSGraphTensor* indicesTensor = nil;
     // create stride Tensors for each rank of the input tensor
-<<<<<<< HEAD
-    for (int i = 0; i < shape_size; i++) {
-      MPSGraphTensor* rangeTensor = [mpsGraph coordinateAlongAxis: (-i - 1)
-                                                  withShapeTensor: shapeTensor
-                                                             name: nil];
-=======
     for (int i = 0; i < static_cast<int>(shape_size); i++) {
       MPSGraphTensor* rangeTensor = [mpsGraph coordinateAlongAxis:(-i - 1) withShapeTensor:shapeTensor name:nil];
->>>>>>> 688427b5
       MPSGraphTensor* strideTensor = cachedGraph->strideTensors[shape_size - i - 1];
-      MPSGraphTensor* indexTensor = [mpsGraph multiplicationWithPrimaryTensor: rangeTensor
-                                                              secondaryTensor: strideTensor
-                                                                         name: nil];
+      MPSGraphTensor* indexTensor = [mpsGraph multiplicationWithPrimaryTensor:rangeTensor
+                                                              secondaryTensor:strideTensor
+                                                                         name:nil];
       if (!indicesTensor) {
         indicesTensor = indexTensor;
       } else {
-        indicesTensor = [mpsGraph additionWithPrimaryTensor: indexTensor
-                                            secondaryTensor: indicesTensor
-                                                       name: nil];
-      }
-    }
-
-    indicesTensor = [mpsGraph additionWithPrimaryTensor: indicesTensor
-                                        secondaryTensor: cachedGraph->storageOffsetTensor
-                                                   name: nil];
-    MPSGraphTensor *inputTensor = cachedGraph->inputTensor;
+        indicesTensor = [mpsGraph additionWithPrimaryTensor:indexTensor secondaryTensor:indicesTensor name:nil];
+      }
+    }
+
+    indicesTensor = [mpsGraph additionWithPrimaryTensor:indicesTensor
+                                        secondaryTensor:cachedGraph->storageOffsetTensor
+                                                   name:nil];
+    MPSGraphTensor* inputTensor = cachedGraph->inputTensor;
 
     if (!needsScatter) {
-      MPSGraphTensor *outputTensor = asStridedLayer_pattern(mpsGraph, inputTensor, shape_size, size, stride, offset);
+      MPSGraphTensor* outputTensor = asStridedLayer_pattern(mpsGraph, inputTensor, shape_size, size, stride, offset);
       if (outputTensor) {
         return outputTensor;
       }
     }
 
-    MPSGraphTensor *reshapedInputTensor = [mpsGraph reshapeTensor: inputTensor
-                                                        withShape: @[@-1]
-                                                             name: nil];
-    MPSGraphTensor *reshapedIndicesTensor = [mpsGraph reshapeTensor: indicesTensor
-                                                          withShape: @[@-1]
-                                                               name: nil];
+    MPSGraphTensor* reshapedInputTensor = [mpsGraph reshapeTensor:inputTensor withShape:@[ @-1 ] name:nil];
+    MPSGraphTensor* reshapedIndicesTensor = [mpsGraph reshapeTensor:indicesTensor withShape:@[ @-1 ] name:nil];
     if (needsScatter) {
 #pragma clang diagnostic push
 #pragma clang diagnostic ignored "-Wobjc-method-access"
-      MPSGraphTensor* scatteredTensor = [mpsGraph scatterAlongAxis: (NSInteger) 0
-                                                    withDataTensor: reshapedInputTensor
-                                                     updatesTensor: updatesTensor
-                                                     indicesTensor: reshapedIndicesTensor
-                                                              mode: MPSGraphScatterModeSet
-                                                              name: nil];
+      MPSGraphTensor* scatteredTensor = [mpsGraph scatterAlongAxis:(NSInteger)0
+                                                    withDataTensor:reshapedInputTensor
+                                                     updatesTensor:updatesTensor
+                                                     indicesTensor:reshapedIndicesTensor
+                                                              mode:MPSGraphScatterModeSet
+                                                              name:nil];
 #pragma clang diagnostic pop
-      outputTensor = [mpsGraph reshapeTensor: scatteredTensor
-                                   withShape: getMPSShape(base_shape)
-                                        name: nil];
+      outputTensor = [mpsGraph reshapeTensor:scatteredTensor withShape:getMPSShape(base_shape) name:nil];
     } else {
       // Call gather to coalesce the needed values. Result will be of same shape as flattened indices tensor
-      MPSGraphTensor *gatheredTensor = [mpsGraph gatherWithUpdatesTensor: reshapedInputTensor
-                                                           indicesTensor: reshapedIndicesTensor
-                                                                    axis: 0
-                                                         batchDimensions: 0
-                                                                    name: nil];
+      MPSGraphTensor* gatheredTensor = [mpsGraph gatherWithUpdatesTensor:reshapedInputTensor
+                                                           indicesTensor:reshapedIndicesTensor
+                                                                    axis:0
+                                                         batchDimensions:0
+                                                                    name:nil];
       // Reshape the data to desired size
-      outputTensor =  [mpsGraph reshapeTensor: gatheredTensor
-                              withShapeTensor: shapeTensor
-                                         name: nil];
+      outputTensor = [mpsGraph reshapeTensor:gatheredTensor withShapeTensor:shapeTensor name:nil];
     }
   }
   return outputTensor;
 }
 
-static IntArrayRef updateTensorBaseShape(const Tensor& self)
-{
+static IntArrayRef updateTensorBaseShape(const Tensor& self) {
   IntArrayRef base_shape = getIMPSAllocator()->getBufferShape(self.storage().data());
   // if there's no base_shape stored in MPSAllocator, then infer it from tensor's size and store it
   if (base_shape.size() == 0) {
     // IntArrayRef wouldn't own the data, so we use a static storage
     static const int64_t shape_1d = 1;
     // self.sizes().size() could be zero
-    base_shape = self.sizes().size() ? self.sizes() :
-                ((self.is_view() && self._base().sizes().size()) ? self._base().sizes() : IntArrayRef(&shape_1d, 1));
+    base_shape = self.sizes().size()
+        ? self.sizes()
+        : ((self.is_view() && self._base().sizes().size()) ? self._base().sizes() : IntArrayRef(&shape_1d, 1));
 
     // base_shape will be retained in MPSAllocator until buffer gets recycled
     if (self.storage().data())
@@ -745,36 +671,24 @@
 //            |    /          \   |
 //            |   /            \  |
 //            NonView T         NonView T
-static ViewCachedGraph* createViewGraph(const Tensor& self, const Tensor &updates, IntArrayRef size, IntArrayRef stride, int64_t storage_offset, bool needsScatter)
-{
+static ViewCachedGraph* createViewGraph(const Tensor& self,
+                                        const Tensor& updates,
+                                        IntArrayRef size,
+                                        IntArrayRef stride,
+                                        int64_t storage_offset,
+                                        bool needsScatter) {
   IntArrayRef base_shape = updateTensorBaseShape(self);
 
   @autoreleasepool {
-    string key = getStridedKey(self.scalar_type(), updates.scalar_type(), base_shape, size, stride, storage_offset, needsScatter);
+    string key = getStridedKey(
+        self.scalar_type(), updates.scalar_type(), base_shape, size, stride, storage_offset, needsScatter);
     MPSGraphCache* cache_ = MPSGraphCache::getInstance();
-    ViewCachedGraph* cachedGraph = static_cast<ViewCachedGraph *>(cache_->LookUp(key));
+    ViewCachedGraph* cachedGraph = static_cast<ViewCachedGraph*>(cache_->LookUp(key));
 
     if (!cachedGraph) {
-      cachedGraph = static_cast<ViewCachedGraph *>(cache_->CreateCachedGraph(key, ^ MPSCachedGraph * () {
-        ViewCachedGraph *newCachedGraph = nil;
+      cachedGraph = static_cast<ViewCachedGraph*>(cache_->CreateCachedGraph(key, ^MPSCachedGraph*() {
+        ViewCachedGraph* newCachedGraph = nil;
         @autoreleasepool {
-<<<<<<< HEAD
-            MPSGraph* mpsGraph = make_mps_graph();
-            MPSGraphTensor* updatesTensor = nil;
-            newCachedGraph = new ViewCachedGraph(mpsGraph);
-            // Workaround for MPSShaderLibrary bug in macOS Monterey
-            // This is fixed in macOS Ventura
-            auto inputType = getMPSScalarType(self.scalar_type());
-            if (inputType == MPSDataTypeUInt8 || (inputType == MPSDataTypeBool && !is_macos_13_or_newer())) {
-                inputType = MPSDataTypeInt8;
-            }
-
-            // Self is the input tensor we are creating view of
-            newCachedGraph->inputTensor = mpsGraphRankedPlaceHolder(mpsGraph, inputType, getMPSShape(base_shape));
-            newCachedGraph->storageOffsetTensor = mpsGraphRankedPlaceHolder(mpsGraph, MPSDataTypeInt32, @[@1]);
-            for (int i = 0; i < size.size(); i++) {
-              newCachedGraph->strideTensors.push_back(mpsGraphRankedPlaceHolder(mpsGraph, MPSDataTypeInt32, @[@1]));
-=======
           MPSGraph* mpsGraph = make_mps_graph();
           MPSGraphTensor* updatesTensor = nil;
           newCachedGraph = new ViewCachedGraph(mpsGraph);
@@ -795,22 +709,15 @@
             auto updatesType = getMPSScalarType(updates.scalar_type());
             if (updatesType == MPSDataTypeUInt8 || (updatesType == MPSDataTypeBool && !is_macos_13_or_newer())) {
               updatesType = MPSDataTypeInt8;
->>>>>>> 688427b5
             }
-            if (needsScatter) {
-              auto updatesType = getMPSScalarType(updates.scalar_type());
-              if (updatesType == MPSDataTypeUInt8 || (updatesType == MPSDataTypeBool && !is_macos_13_or_newer())) {
-                  updatesType = MPSDataTypeInt8;
-              }
-              newCachedGraph->updatesTensor = mpsGraphRankedPlaceHolder(mpsGraph, updatesType, getMPSShape(self.numel()));
-              updatesTensor = newCachedGraph->updatesTensor;
-              if (inputType != updatesType) {
-                updatesTensor = [mpsGraph castTensor:updatesTensor
-                                              toType:inputType
-                                                name:@"castUpdatesTensor"];
-              }
+            newCachedGraph->updatesTensor = mpsGraphRankedPlaceHolder(mpsGraph, updatesType, getMPSShape(self.numel()));
+            updatesTensor = newCachedGraph->updatesTensor;
+            if (inputType != updatesType) {
+              updatesTensor = [mpsGraph castTensor:updatesTensor toType:inputType name:@"castUpdatesTensor"];
             }
-            newCachedGraph->outputTensor = chainViewOperation(newCachedGraph, size, stride, storage_offset, base_shape, needsScatter, updatesTensor);
+          }
+          newCachedGraph->outputTensor =
+              chainViewOperation(newCachedGraph, size, stride, storage_offset, base_shape, needsScatter, updatesTensor);
         }
         return newCachedGraph;
       }));
@@ -819,11 +726,7 @@
   }
 }
 
-static
-std::string getGatherScatterFunctionName(
-  ScalarType scalarType,
-  int64_t dim,
-  bool needsScatter) {
+static std::string getGatherScatterFunctionName(ScalarType scalarType, int64_t dim, bool needsScatter) {
   std::string kernelName = needsScatter ? "scatter" : "gather";
   return kernelName + "_kernel_" + std::to_string(dim == 0 ? 1 : dim);
 }
@@ -831,14 +734,14 @@
 const std::string& getGatherScatterScalarType(const Tensor& t) {
   auto scalar_type = t.scalar_type();
   static std::unordered_map<c10::ScalarType, std::string> scalarToMetalType = {
-    {c10::ScalarType::Float, "float"},
-    {c10::ScalarType::Half,  "half"},
-    {c10::ScalarType::Long,  "long"},
-    {c10::ScalarType::Int,   "int"},
-    {c10::ScalarType::Short, "short"},
-    {c10::ScalarType::Char,  "char"},
-    {c10::ScalarType::Byte,  "uchar"},
-    {c10::ScalarType::Bool,  "bool"},
+      {c10::ScalarType::Float, "float"},
+      {c10::ScalarType::Half, "half"},
+      {c10::ScalarType::Long, "long"},
+      {c10::ScalarType::Int, "int"},
+      {c10::ScalarType::Short, "short"},
+      {c10::ScalarType::Char, "char"},
+      {c10::ScalarType::Byte, "uchar"},
+      {c10::ScalarType::Bool, "bool"},
   };
 
   auto it = scalarToMetalType.find(scalar_type);
@@ -846,24 +749,30 @@
   return it->second;
 }
 
-static
-id<MTLLibrary> compileGatherScatterOpsLibrary(id<MTLDevice> device,
-                                              const std::string& dtypeSrc,
-                                              const std::string& dtypeDst,
-                                              bool needsScatter) {
+static id<MTLLibrary> compileGatherScatterOpsLibrary(id<MTLDevice> device,
+                                                     const std::string& dtypeSrc,
+                                                     const std::string& dtypeDst,
+                                                     bool needsScatter) {
   auto key = std::to_string(needsScatter) + dtypeSrc + dtypeDst;
   static std::unordered_map<std::string, id<MTLLibrary>> _libCache;
   auto it = _libCache.find(key);
   if (it != _libCache.end()) {
     return it->second;
   }
-  NSError *error = nil;
-  MTLCompileOptions *options = [[MTLCompileOptions new] autorelease];
-  [options setLanguageVersion: MTLLanguageVersion2_3];
-  auto gatherScatterLib = [device newLibraryWithSource:[NSString stringWithUTF8String:fmt::format(needsScatter ? SCATTER_OPS_TEMPLATE : GATHER_OPS_TEMPLATE, dtypeSrc, dtypeDst).c_str()]
-                                               options:options
-                                                 error:&error];
-  TORCH_CHECK(gatherScatterLib != nil && error == nil, "Failed to compile gather-scatter library, error: ", [[error description] UTF8String]);
+  NSError* error = nil;
+  MTLCompileOptions* options = [[MTLCompileOptions new] autorelease];
+  [options setLanguageVersion:MTLLanguageVersion2_3];
+  auto gatherScatterLib =
+      [device newLibraryWithSource:[NSString stringWithUTF8String:fmt::format(needsScatter ? SCATTER_OPS_TEMPLATE
+                                                                                           : GATHER_OPS_TEMPLATE,
+                                                                              dtypeSrc,
+                                                                              dtypeDst)
+                                                                      .c_str()]
+                           options:options
+                             error:&error];
+  TORCH_CHECK(gatherScatterLib != nil && error == nil,
+              "Failed to compile gather-scatter library, error: ",
+              [[error description] UTF8String]);
   _libCache[key] = gatherScatterLib;
   return gatherScatterLib;
 }
@@ -877,15 +786,16 @@
   static std::unordered_map<std::string, id<MTLComputePipelineState>> _mtlPipelineCache;
   auto it = _mtlPipelineCache.find(key);
   if (it != _mtlPipelineCache.end()) {
-     return it->second;
-  }
-
-  NSError *error = nil;
+    return it->second;
+  }
+
+  NSError* error = nil;
   id<MTLLibrary> library = compileGatherScatterOpsLibrary(device, dtypeSrc, dtypeDst, needsScatter);
   id<MTLFunction> func = [library newFunctionWithName:[NSString stringWithUTF8String:kernel.c_str()]];
   TORCH_CHECK(func, "Failed to load the Metal Shader function: ", kernel);
   id<MTLComputePipelineState> pso = [device newComputePipelineStateWithFunction:func error:&error];
-  TORCH_CHECK(pso != nil && error == nil, "Failed to construct pipeline state: ", [[error localizedDescription] UTF8String]);
+  TORCH_CHECK(
+      pso != nil && error == nil, "Failed to construct pipeline state: ", [[error localizedDescription] UTF8String]);
   _mtlPipelineCache[key] = pso;
   return pso;
 }
@@ -901,8 +811,8 @@
   }
 
   if (src.dim() > 5) {
-  ViewCachedGraph* cachedGraph = createViewGraph(src, dst, src.sizes(), src.strides(),
-                                                 src.storage_offset(), /*needsScatter*/ false);
+    ViewCachedGraph* cachedGraph =
+        createViewGraph(src, dst, src.sizes(), src.strides(), src.storage_offset(), /*needsScatter*/ false);
     return runViewGraph(cachedGraph, src, dst.has_storage() ? dst : output, /*needsScatter*/ false);
   }
 
@@ -911,7 +821,7 @@
   uint32_t numThreads = output.numel();
 
   MPSStream* mpsStream = getCurrentMPSStream();
-  dispatch_sync(mpsStream->queue(), ^(){
+  dispatch_sync(mpsStream->queue(), ^() {
     id<MTLComputeCommandEncoder> computeEncoder = [mpsStream->commandBuffer() computeCommandEncoder];
     std::string functionName = getGatherScatterFunctionName(output.scalar_type(), output.dim(), /*needsScatter=*/false);
     id<MTLComputePipelineState> gatherPSO = getPipelineState(MPSDevice::getInstance()->device(),
@@ -933,7 +843,7 @@
       }
     }
 
-    [computeEncoder setComputePipelineState: gatherPSO];
+    [computeEncoder setComputePipelineState:gatherPSO];
     [computeEncoder setBuffer:getMTLBufferStorage(src) offset:src.storage_offset() * src.element_size() atIndex:0];
     [computeEncoder setBuffer:outputBuffer offset:outputStorageOffset atIndex:1];
     [computeEncoder setBytes:&src_sizes[0] length:sizeof(uint32_t) * kernel_size atIndex:2];
@@ -943,7 +853,7 @@
     MTLSize gridSize = MTLSizeMake(numThreads, 1, 1);
     NSUInteger threadsPerThreadgroup_ = gatherPSO.maxTotalThreadsPerThreadgroup;
     if (threadsPerThreadgroup_ > numThreads) {
-        threadsPerThreadgroup_ = numThreads;
+      threadsPerThreadgroup_ = numThreads;
     }
 
     MTLSize threadsPerThreadgroup = MTLSizeMake(threadsPerThreadgroup_, 1, 1);
@@ -955,11 +865,14 @@
   return (dst.has_storage()) ? dst : output;
 }
 
-Tensor& scatterViewTensor(const at::Tensor& src, at::Tensor& output){
+Tensor& scatterViewTensor(const at::Tensor& src, at::Tensor& output) {
   if (output.dim() > 5) {
-      ViewCachedGraph* cachedGraph = createViewGraph(output.is_complex() ?  at::view_as_real(output) : output,
-                                                 src, output.sizes(), output.strides(),
-                                                 output.storage_offset(), /*needsScatter*/ true);
+    ViewCachedGraph* cachedGraph = createViewGraph(output.is_complex() ? at::view_as_real(output) : output,
+                                                   src,
+                                                   output.sizes(),
+                                                   output.strides(),
+                                                   output.storage_offset(),
+                                                   /*needsScatter*/ true);
     return runViewGraph(cachedGraph, src, output, /*needsScatter*/ true);
   }
   if (src.numel() == 0 || output.numel() == 0) {
@@ -971,11 +884,12 @@
   uint32_t numThreads = src.numel();
   int64_t outputStorageOffset = output.storage_offset() * output.element_size();
   MPSStream* mpsStream = getCurrentMPSStream();
-  dispatch_sync(mpsStream->queue(), ^(){
+  dispatch_sync(mpsStream->queue(), ^() {
     @autoreleasepool {
       id<MTLCommandBuffer> commandBuffer = mpsStream->commandBuffer();
       id<MTLComputeCommandEncoder> computeEncoder = [commandBuffer computeCommandEncoder];
-      std::string functionName = getGatherScatterFunctionName(output.scalar_type(), output.dim(), /*needsScatter=*/true);
+      std::string functionName =
+          getGatherScatterFunctionName(output.scalar_type(), output.dim(), /*needsScatter=*/true);
       id<MTLComputePipelineState> scatterPSO = getPipelineState(MPSDevice::getInstance()->device(),
                                                                 functionName,
                                                                 getGatherScatterScalarType(src),
@@ -995,7 +909,7 @@
         }
       }
 
-      [computeEncoder setComputePipelineState: scatterPSO];
+      [computeEncoder setComputePipelineState:scatterPSO];
       [computeEncoder setBuffer:sourceBuffer offset:src.storage_offset() * src.element_size() atIndex:0];
       [computeEncoder setBuffer:outputBuffer offset:outputStorageOffset atIndex:1];
       [computeEncoder setBytes:&output_sizes[0] length:sizeof(uint32_t) * kernel_size atIndex:2];
@@ -1021,16 +935,21 @@
 } // namespace mps
 
 // implementation of as_strided() op
-Tensor as_strided_tensorimpl_mps(const Tensor& self, IntArrayRef size, IntArrayRef stride, c10::optional<int64_t> storage_offset_) {
+Tensor as_strided_tensorimpl_mps(const Tensor& self,
+                                 IntArrayRef size,
+                                 IntArrayRef stride,
+                                 c10::optional<int64_t> storage_offset_) {
   auto storage_offset = storage_offset_.value_or(self.storage_offset());
-  auto result = detail::make_tensor<TensorImpl>(c10::TensorImpl::VIEW, Storage(self.storage()), self.key_set(), self.dtype());
+  auto result =
+      detail::make_tensor<TensorImpl>(c10::TensorImpl::VIEW, Storage(self.storage()), self.key_set(), self.dtype());
   setStrided(result, size, stride, storage_offset);
 
   // creating the view graph will be deferred until gatherViewTensor() or scatterViewTensor() are called.
   // In as_strided, we just update the base shape of the buffer in order to retrieve it later
   // when we create/run the view graph.
   IntArrayRef base_shape = mps::updateTensorBaseShape(self);
-  TORCH_INTERNAL_ASSERT(base_shape.size() > 0, "Failed to update the base shape of tensor's buffer at ", self.storage().data());
+  TORCH_INTERNAL_ASSERT(
+      base_shape.size() > 0, "Failed to update the base shape of tensor's buffer at ", self.storage().data());
 
   return result;
 }
