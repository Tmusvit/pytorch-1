--- conflicted
+++ resolved
@@ -52,15 +52,9 @@
     build_environment: str = ""
     abi_version: str = ""
     ciflow_config: CIFlowConfig = field(default_factory=CIFlowConfig)
-<<<<<<< HEAD
     is_scheduled: str = ''
     branches: str = 'nightly'
     # Mainly for MacOS and Windows
-=======
-    is_scheduled: str = ""
-    branches: str = "nightly"
-    # Mainly for macos
->>>>>>> a8065cc6
     cross_compile_arm64: bool = False
     xcode_version: str = ""
 
