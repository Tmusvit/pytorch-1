#!/usr/bin/env python3

"""Generates a matrix to be utilized through github actions

Will output a condensed version of the matrix if on a pull request that only
includes the latest version of python we support built on three different
architectures:
    * CPU
    * Latest CUDA
    * Latest ROCM
"""

from typing import Dict, List, Optional, Tuple


CUDA_ARCHES = ["11.7", "11.8"]


ROCM_ARCHES = ["5.3", "5.4.2"]


CPU_CXX11_ABI_ARCH = ["cpu-cxx11-abi"]


def arch_type(arch_version: str) -> str:
    if arch_version in CUDA_ARCHES:
        return "cuda"
    elif arch_version in ROCM_ARCHES:
        return "rocm"
    elif arch_version in CPU_CXX11_ABI_ARCH:
        return "cpu-cxx11-abi"
    else:  # arch_version should always be "cpu" in this case
        return "cpu"


WHEEL_CONTAINER_IMAGES = {
    **{
        gpu_arch: f"pytorch/manylinux-builder:cuda{gpu_arch}"
        for gpu_arch in CUDA_ARCHES
    },
    **{
        gpu_arch: f"pytorch/manylinux-builder:rocm{gpu_arch}"
        for gpu_arch in ROCM_ARCHES
    },
    "cpu": "pytorch/manylinux-builder:cpu",
    "cpu-cxx11-abi": "pytorch/manylinuxcxx11-abi-builder:cpu-cxx11-abi",
}

CONDA_CONTAINER_IMAGES = {
    **{gpu_arch: f"pytorch/conda-builder:cuda{gpu_arch}" for gpu_arch in CUDA_ARCHES},
    "cpu": "pytorch/conda-builder:cpu",
}

PRE_CXX11_ABI = "pre-cxx11"
CXX11_ABI = "cxx11-abi"
RELEASE = "release"
DEBUG = "debug"

LIBTORCH_CONTAINER_IMAGES: Dict[Tuple[str, str], str] = {
    **{
        (gpu_arch, PRE_CXX11_ABI): f"pytorch/manylinux-builder:cuda{gpu_arch}"
        for gpu_arch in CUDA_ARCHES
    },
    **{
        (gpu_arch, CXX11_ABI): f"pytorch/libtorch-cxx11-builder:cuda{gpu_arch}"
        for gpu_arch in CUDA_ARCHES
    },
    **{
        (gpu_arch, PRE_CXX11_ABI): f"pytorch/manylinux-builder:rocm{gpu_arch}"
        for gpu_arch in ROCM_ARCHES
    },
    **{
        (gpu_arch, CXX11_ABI): f"pytorch/libtorch-cxx11-builder:rocm{gpu_arch}"
        for gpu_arch in ROCM_ARCHES
    },
    ("cpu", PRE_CXX11_ABI): "pytorch/manylinux-builder:cpu",
    ("cpu", CXX11_ABI): "pytorch/libtorch-cxx11-builder:cpu",
}

FULL_PYTHON_VERSIONS = ["3.8", "3.9", "3.10", "3.11"]


def translate_desired_cuda(gpu_arch_type: str, gpu_arch_version: str) -> str:
    return {
        "cpu": "cpu",
        "cpu-cxx11-abi": "cpu-cxx11-abi",
        "cuda": f"cu{gpu_arch_version.replace('.', '')}",
        "rocm": f"rocm{gpu_arch_version}",
    }.get(gpu_arch_type, gpu_arch_version)


def list_without(in_list: List[str], without: List[str]) -> List[str]:
    return [item for item in in_list if item not in without]


def generate_conda_matrix(os: str) -> List[Dict[str, str]]:
    ret: List[Dict[str, str]] = []
    arches = ["cpu"]
    python_versions = FULL_PYTHON_VERSIONS
    if os == "linux" or os == "windows":
        arches += CUDA_ARCHES
    for python_version in python_versions:
        # We don't currently build conda packages for rocm
        for arch_version in arches:
            gpu_arch_type = arch_type(arch_version)
            gpu_arch_version = "" if arch_version == "cpu" else arch_version
            ret.append(
                {
                    "python_version": python_version,
                    "gpu_arch_type": gpu_arch_type,
                    "gpu_arch_version": gpu_arch_version,
                    "desired_cuda": translate_desired_cuda(
                        gpu_arch_type, gpu_arch_version
                    ),
                    "container_image": CONDA_CONTAINER_IMAGES[arch_version],
                    "package_type": "conda",
                    "build_name": f"conda-py{python_version}-{gpu_arch_type}{gpu_arch_version}".replace(
                        ".", "_"
                    ),
                }
            )
    return ret


def generate_libtorch_matrix(
    os: str,
    abi_version: str,
    arches: Optional[List[str]] = None,
    libtorch_variants: Optional[List[str]] = None,
) -> List[Dict[str, str]]:
    if arches is None:
        arches = ["cpu"]
        if os == "linux":
            arches += CUDA_ARCHES
            arches += ROCM_ARCHES
        elif os == "windows":
            arches += CUDA_ARCHES

    if libtorch_variants is None:
        libtorch_variants = [
            "shared-with-deps",
            "shared-without-deps",
            "static-with-deps",
            "static-without-deps",
        ]

    ret: List[Dict[str, str]] = []
    for arch_version in arches:
        for libtorch_variant in libtorch_variants:
            # one of the values in the following list must be exactly
            # CXX11_ABI, but the precise value of the other one doesn't
            # matter
            gpu_arch_type = arch_type(arch_version)
            gpu_arch_version = "" if arch_version == "cpu" else arch_version
            # ROCm builds without-deps failed even in ROCm runners; skip for now
            if gpu_arch_type == "rocm" and "without-deps" in libtorch_variant:
                continue
            ret.append(
                {
                    "gpu_arch_type": gpu_arch_type,
                    "gpu_arch_version": gpu_arch_version,
                    "desired_cuda": translate_desired_cuda(
                        gpu_arch_type, gpu_arch_version
                    ),
                    "libtorch_variant": libtorch_variant,
                    "libtorch_config": abi_version if os == "windows" else "",
                    "devtoolset": abi_version if os != "windows" else "",
                    "container_image": LIBTORCH_CONTAINER_IMAGES[
                        (arch_version, abi_version)
<<<<<<< HEAD
                    ] if os not in ("windows", "windows-arm64") else "",
=======
                    ]
                    if os != "windows"
                    else "",
>>>>>>> a8065cc6
                    "package_type": "libtorch",
                    "build_name": f"libtorch-{gpu_arch_type}{gpu_arch_version}-{libtorch_variant}-{abi_version}".replace(
                        ".", "_"
                    ),
                }
            )
    return ret


def generate_wheels_matrix(
    os: str,
    arches: Optional[List[str]] = None,
    python_versions: Optional[List[str]] = None,
) -> List[Dict[str, str]]:
    package_type = "wheel"
    if os == "linux":
        # NOTE: We only build manywheel packages for linux
        package_type = "manywheel"

    if python_versions is None:
        python_versions = FULL_PYTHON_VERSIONS

    if arches is None:
        # Define default compute archivectures
        arches = ["cpu"]
        if os == "linux":
            arches += CPU_CXX11_ABI_ARCH + CUDA_ARCHES + ROCM_ARCHES
        elif os == "windows":
            arches += CUDA_ARCHES

    ret: List[Dict[str, str]] = []
    for python_version in python_versions:
        for arch_version in arches:
            gpu_arch_type = arch_type(arch_version)
            gpu_arch_version = (
                ""
                if arch_version == "cpu" or arch_version == "cpu-cxx11-abi"
                else arch_version
            )
            # Skip rocm 3.11 binaries for now as the docker image are not correct
            if python_version == "3.11" and gpu_arch_type == "rocm":
                continue

            # special 11.7 wheels package without dependencies
            # dependency downloaded via pip install
            if arch_version == "11.7" and os == "linux":
                ret.append(
                    {
                        "python_version": python_version,
                        "gpu_arch_type": gpu_arch_type,
                        "gpu_arch_version": gpu_arch_version,
                        "desired_cuda": translate_desired_cuda(
                            gpu_arch_type, gpu_arch_version
                        ),
                        "devtoolset": "",
                        "container_image": WHEEL_CONTAINER_IMAGES[arch_version],
                        "package_type": package_type,
                        "pytorch_extra_install_requirements": "nvidia-cuda-nvrtc-cu11==11.7.99; platform_system == 'Linux' and platform_machine == 'x86_64' | "  # noqa: B950
                        "nvidia-cuda-runtime-cu11==11.7.99; platform_system == 'Linux' and platform_machine == 'x86_64' | "
                        "nvidia-cuda-cupti-cu11==11.7.101; platform_system == 'Linux' and platform_machine == 'x86_64' | "
                        "nvidia-cudnn-cu11==8.5.0.96; platform_system == 'Linux' and platform_machine == 'x86_64' | "
                        "nvidia-cublas-cu11==11.10.3.66; platform_system == 'Linux' and platform_machine == 'x86_64' | "
                        "nvidia-cufft-cu11==10.9.0.58; platform_system == 'Linux' and platform_machine == 'x86_64' | "
                        "nvidia-curand-cu11==10.2.10.91; platform_system == 'Linux' and platform_machine == 'x86_64' | "
                        "nvidia-cusolver-cu11==11.4.0.1; platform_system == 'Linux' and platform_machine == 'x86_64' | "
                        "nvidia-cusparse-cu11==11.7.4.91; platform_system == 'Linux' and platform_machine == 'x86_64' | "
                        "nvidia-nccl-cu11==2.14.3; platform_system == 'Linux' and platform_machine == 'x86_64' | "
                        "nvidia-nvtx-cu11==11.7.91; platform_system == 'Linux' and platform_machine == 'x86_64'",
                        "build_name": f"{package_type}-py{python_version}-{gpu_arch_type}{gpu_arch_version}-with-pypi-cudnn".replace(  # noqa: B950
                            ".", "_"
                        ),
                    }
                )

            ret.append(
                {
                    "python_version": python_version,
                    "gpu_arch_type": gpu_arch_type,
                    "gpu_arch_version": gpu_arch_version,
                    "desired_cuda": translate_desired_cuda(
                        gpu_arch_type, gpu_arch_version
                    ),
                    "devtoolset": "cxx11-abi"
                    if arch_version == "cpu-cxx11-abi"
                    else "",
                    "container_image": WHEEL_CONTAINER_IMAGES[arch_version],
                    "package_type": package_type,
                    "build_name": f"{package_type}-py{python_version}-{gpu_arch_type}{gpu_arch_version}".replace(
                        ".", "_"
                    ),
                }
            )
    return ret<|MERGE_RESOLUTION|>--- conflicted
+++ resolved
@@ -167,13 +167,7 @@
                     "devtoolset": abi_version if os != "windows" else "",
                     "container_image": LIBTORCH_CONTAINER_IMAGES[
                         (arch_version, abi_version)
-<<<<<<< HEAD
                     ] if os not in ("windows", "windows-arm64") else "",
-=======
-                    ]
-                    if os != "windows"
-                    else "",
->>>>>>> a8065cc6
                     "package_type": "libtorch",
                     "build_name": f"libtorch-{gpu_arch_type}{gpu_arch_version}-{libtorch_variant}-{abi_version}".replace(
                         ".", "_"
