import collections
import dataclasses
import warnings
from contextlib import contextmanager, nullcontext
from dataclasses import dataclass
from enum import Enum
from functools import wraps
from typing import Any, Callable, Dict, List, Optional, Tuple, Set, Union
from torch.fx.experimental.proxy_tensor import is_sym_node

import torch
import torch.fx.traceback as fx_traceback
import torch.nn as nn
import torch.utils._pytree as pytree
import torch.utils.dlpack
from torch import Tensor
from torch._subclasses import FakeTensorMode, CrossRefFakeMode
from torch.fx import immutable_collections, Interpreter
from torch.fx.experimental.symbolic_shapes import ShapeEnv
from torch.multiprocessing.reductions import StorageWeakRef
from torch.nn.utils import stateless

from functorch import make_fx
from torch._dispatch.python import enable_python_dispatcher
from . import config
from .named_members_polyfill import _named_buffers, _named_parameters
from .partitioners import default_partition

# try:
    # from torchdynamo import disable as disable_torchdynamo
# except ImportError:

    # def disable_torchdynamo(x):
        # return x
def disable_torchdynamo(x):
    return x


try:
    from torchdynamo.utils import dynamo_timed
except ImportError:

    def dynamo_timed(x):
        return x

MutationType = Enum("MutationType", ("none", "metadata_only", "data"))

pytree._register_pytree_node(
    immutable_collections.immutable_list,
    lambda x: (list(x), None),
    lambda x, c: immutable_collections.immutable_list(x),
)
pytree._register_pytree_node(
    immutable_collections.immutable_dict,
    lambda x: (list(x.values()), list(x.keys())),
    lambda x, c: immutable_collections.immutable_dict(
        {key: value for key, value in zip(c, x)}
    ),
)

aten = torch.ops.aten


KNOWN_TYPES = [torch.Tensor, int, str, float, bool, torch.SymInt, torch.SymFloat]

@contextmanager
def preserve_rng_state():
    rng_state = torch.clone(torch.random.get_rng_state())
    if torch.cuda.is_available():
        cuda_rng_state = torch.clone(torch.cuda.get_rng_state())
    try:
        yield
    finally:
        torch.random.set_rng_state(rng_state)
        if torch.cuda.is_available():
            torch.cuda.set_rng_state(cuda_rng_state)


# Set up hooks so that during backward the fx's stack_trace is properly set
callback_set = False


def setup_stacktrace_preservation_hooks(roots: List):
    def iter_graph(roots):
        if not roots:
            return
        seen = set()
        q = collections.deque()
        for node in roots:
            if node is not None:
                seen.add(node)
                q.append(node)

        while q:
            node = q.popleft()
            for fn, _idx in node.next_functions:
                if fn in seen or fn is None:
                    continue
                seen.add(fn)
                q.append(fn)

            yield node

    def get_callback(saved_stack_):
        def callback():
            global callback_set
            fx_traceback.set_stack_trace(saved_stack_)
            callback_set = False

        return callback

    def get_prehook(stack_):
        def prehook(grad_output):
            global callback_set

            if not callback_set:
                torch.autograd.variable.Variable._execution_engine.queue_callback(
                    get_callback(fx_traceback.format_stack())
                )
                callback_set = True

            fx_traceback.set_stack_trace(stack_)

        return prehook

    def get_posthook(special_stack_):
        def posthook(grad_input, grad_output):
            fx_traceback.set_stack_trace(special_stack_)

        return posthook

    for node in iter_graph(roots):
        forward_node_stack = node.metadata.get("traceback_", [])
        node.register_prehook(get_prehook(forward_node_stack))

        special_stack = forward_node_stack.copy()
        special_stack.append(
            "Gradient addition node due to multiple use of tensor around:"
        )
        node.register_hook(get_posthook(special_stack))

@dataclass(frozen=True)
class ViewAndMutationMeta:
    # length: # forward inputs
    # For every input, tells us whether the input:
    # (a) is not mutated
    # (b) only metadata is mutated
    # (c) data (and maybe metadta) is mutated
    mutated_input_info: List[MutationType]
    # length: (# inputs that have *only* metadata mutations)
    # We stash the updated FakeTensor that we traced with in the forward in here,
    # that way we can use it to replay the metadata mutation
    metadata_mutation_input_info: List[Tensor]
    # length: (# inputs w data mutations) + (# outputs that don't alias inputs)
    # For every output *and* mutated input returned from the forward,
    # tells us whether or not the output should require gradients or not
    requires_grad_out_info: List[bool]
    # length: # forward outputs
    # For every output that is a view of an input, gives us information on how to recompute it later.
    # If the i'th output aliases an input, this will be a tuple of
    # (
    #  idx of the input that this output aliases,
    #   the FakeTensor representing that output, which we use to generate an as_strided() call with that metadata
    # )
    aliased_output_info: List[Optional[Union[int, torch.Tensor]]]

# This is a version of functionalization that is specifically designed
# for the AOTAutograd use case.  It might be generally applicable though
# (if so, move it out of this file), so I've tried to give it a name that
# describes what it does.
#
# Given a function f, it produces a new function g that:
#
#   - Detaches all inputs before running f; the inner function
#     does not directly participate in any pre-existing autograd.
#     preserve_requires_grad is provided as a convenience to set the
#     requires_grad on the new detached leaves in sync with the originals.
#     (NB: In principle, you could backward through the pure operations
#     produced by functionalization; this is not used for AOTAutograd
#     and we have not tested it.)
#
#   - Functionalizes all operations on f, under the assumption that the passed
#     in function f must be "observationally pure"; that is, it cannot perform any
#     mutations (inplace data or view operations) on the passed in inputs, nor is
#     it allowed to directly close over tensors that aren't passed via its
#     arguments.  See
#     https://docs.google.com/document/d/19UoIh_SVrMy_b2Sx5ZaeOJttm6P0Qmyss2rdBuyfoic/edit
#     for discussion how how to implement the more complicated case.
#
# Unlike functorch's variant, this doesn't use the functorch level system,
# instead it directly uses PyTorch's conventional dispatcher to hit the
# functionalization key.  In particular, this means that FunctionalTensorWrapper
# can have autograd data stored directly on it.
#
# In typical AOTAutograd usage, the dispatch key order will look like:
#
#   Autograd - Functionalization ~~~~> Proxy Mode - Fake Tensor
#       outer tensor                        inner tensor
#
# TODO: Provide a faster version of this that assumes flat arguments
# (so no pytree necessary)
def run_functionalized_fw_and_collect_metadata(
        f,
):
    def to_fun(t):
        if isinstance(t, Tensor):
            return torch._to_functional_tensor(t, mirror_autograd_meta=True)
        else:
            return t

    @wraps(f)
    def inner(*args):
        # This function is meant to be run with the forward, which expects a flat list of tensor/symint/other args.
        assert all(isinstance(a, torch.Tensor) or type(a) in KNOWN_TYPES for a in args)

        collect_mutated_input_info: List[MutationType] = []
        collect_requires_grad_out_info: List[bool] = []
        collect_aliased_output_info: List[Optional[Union[int, torch.Tensor]]] = []
        collect_metadata_mutation_input_info: List[Tensor] = []

        f_args = pytree.tree_map(to_fun, args)

        torch._enable_functionalization(reapply_views=True)
        try:
            outs = f(*f_args)
        finally:
            torch._disable_functionalization()

        flat_args, _ = pytree.tree_flatten((args))
        flat_f_args, _ = pytree.tree_flatten((f_args))

        # Inspect the state of the input tensor functional wrapper to detect input mutation info
        mutated_inputs = []
        for (i, (arg, f_arg)) in enumerate(zip(flat_args, flat_f_args)):
            if not isinstance(arg, Tensor):
                continue
            torch._sync(f_arg)
            new_arg = torch._from_functional_tensor(f_arg)
            if arg is not new_arg:
                # We can use the storage aliasing of the inputs and updated inputs
                # to detect when an input was actually updated, or just inplace-viewed.
                if StorageWeakRef(arg.storage()) == StorageWeakRef(new_arg.storage()):
                    collect_mutated_input_info.append(MutationType.metadata_only)
                    collect_metadata_mutation_input_info.append(arg)
                else:
                    collect_mutated_input_info.append(MutationType.data)
                    # Only return mutated inputs that mutate *data*, not metadata
                    mutated_inputs.append(new_arg)
                    # For every mutated input, we ALSO need to return info on
                    # whether than mutated input requires gradients. Why?
                    # Our custom autograd.Function.forward returns updated inputs as outputs,
                    collect_requires_grad_out_info.append(f_arg.requires_grad)
            else:
                collect_mutated_input_info.append(MutationType.none)

        assert len(collect_metadata_mutation_input_info) == len([x for x in collect_mutated_input_info if x == MutationType.metadata_only])

        def from_fun(t):
            if not isinstance(t, Tensor) or not torch._is_functional_tensor(t):
                return t
            torch._sync(t)
            return torch._from_functional_tensor(t)

        def collect_grad_info(t):
            # Collect info on which output tensors require gradients,
            # so we can mark them properly in the returned autograd.Function
            nonlocal collect_requires_grad_out_info
            # We only collect requires_grad info on real forward outputs, and not on inputs.
            collect_requires_grad_out_info.append(isinstance(t, torch.Tensor) and t.requires_grad)

        def filter_and_record_aliased_outs(outputs):
            # NOTE: this dict will clobber keys if we have multiple inputs that alias.
            # Let's say inpA and inpB alias, and the user generated an output using out = inpA.view(...)
            # For now, since we're not handling the case with multiple _base's sharing a storage,
            # it is actually fine to arbitrarily pick which input to regenerate the aliased output from.
            # e.g. out_new = inpB.as_strided(out.size(), out.stride(), out.storage_offset())
            # This is more complicated when you have multiple _base tensors aliasing the same
            # underlying storage. But for now, we don't handle that case.
            inp_storage_refs = {StorageWeakRef(inpt.storage()): idx for idx, inpt in enumerate(flat_f_args)}
            inp_tensor_ids = {id(inpt) for inpt in flat_f_args if isinstance(inpt, torch.Tensor)}
            inp_storage_refs_set = set(inp_storage_refs)
            non_aliased_outs = []
            for o in outputs:
                # Note: When detecting input/output aliasing, we NEED to do it using the outer FunctionalTensorWrapper objects.
                # In the case where we mutate an input *and* return a view of it, the outer wrappers will still alias,
                # but the inner tensors no longer alias.
                if isinstance(o, torch.Tensor):
                    out_storage_ref = StorageWeakRef(o.storage())
                    # Note: if the function returns an output that *is* an input, we still cannot
                    # return it in the graph.
                    # Specifically, let's say:
                    # - the input was mutated and returned
                    # - the input was a view (._is_view() is true)
                    # Then returning the output in the graph won't preserve the ._is_view() property,
                    # because we'll be returning the "updated input" (which was created from an out-of-place op)
                    if out_storage_ref in inp_storage_refs:
                        maybe_aliased_inp_idx = inp_storage_refs[out_storage_ref]
                    else:
                        maybe_aliased_inp_idx = None
                else:
                    maybe_aliased_inp_idx = None

                if maybe_aliased_inp_idx is None:
                    # Only return outputs that are not aliases of inputs.
                    non_aliased_outs.append(o)
                # elif collect_mutated_input_info[maybe_aliased_inp_idx] == MutationType.data:
                    # That includes outputs that alias mutated inputs!
                    # See Note [Handling input mutations and aliased outputs in the compiled forward]
                    # non_aliased_outs.append(o)

                # Also, track the metadata to properly regenerate these outputs later.
                nonlocal collect_aliased_output_info
                # We store (inp_idx, fake_tensor_representing_output)
                # That way later we can regenerate the output with inputs[inp_idx].as_strided(fake_tensor_output_metadata)
                if maybe_aliased_inp_idx is None:
                    # Note that if we have something like:
                    # def f(x):
                    #     x.add_(1)
                    #     return x
                    # Our compiled fw will return an "x_updated", but it is *not* ok to return that to the user.
                    # We need to manually do x.copy_(x_updated), and return the original x to the user.
                    # Why? for example, the metadata between x and x_updated might be different (e.g. _is_leaf())
                    collect_aliased_output_info.append(None)
                elif id(o) in inp_tensor_ids:
                    # Special case: the output *was* an input. Don't regenerate a view for it, just return the input directly
                    # This is signaled by the fact that the second tuple arg is None
                    collect_aliased_output_info.append((maybe_aliased_inp_idx, None))
                else:
                    collect_aliased_output_info.append((maybe_aliased_inp_idx, o))
            return non_aliased_outs

        outs = filter_and_record_aliased_outs(outs)

        pytree.tree_map(collect_grad_info, outs)

        # Calling convention: the output is (mutated_input_values, original_outs)
        mutated_inps_and_outs = mutated_inputs + list(outs)

        # Our autograd.Function.forward returns both mutated inputs and outputs,
        # so we need grad info on all of them.
        assert len(collect_requires_grad_out_info) == len(mutated_inps_and_outs)

        metadata = ViewAndMutationMeta(
            mutated_input_info=collect_mutated_input_info,
            metadata_mutation_input_info=collect_metadata_mutation_input_info,
            requires_grad_out_info=collect_requires_grad_out_info,
            aliased_output_info=collect_aliased_output_info,
        )
        return metadata, pytree.tree_map(from_fun, mutated_inps_and_outs)
    return inner


# This creates a joint forwards-backwards function given both
# the primals (to run forwards) and tangents (to run backwards).
#
# It has a precondition which is that the passed in function
# must be observationally pure; it is not permitted to mutate
# the primals or tangents.
def create_joint_forward_backward_functionalized(
    fn,
    *,
    meta: ViewAndMutationMeta,
    synthetic_base_info: List[Union[int, Tuple[int, List[Any]]]],
):
    def maybe_to_fresh_input(idx, t):
        if isinstance(t, Tensor) and meta.mutated_input_info[idx] == MutationType.data:
            # Make sure the primal we pass to autograd.grad()
            # seees the tensor before the mutation
            out = t.clone()
        elif isinstance(t, Tensor) and meta.mutated_input_info[idx] == MutationType.metadata_only:
            # Make sure the primal we pass to autograd.grad()
            # seees the tensor before the metadata mutation
            out = t.view(t.shape)
        else:
            out = t
        return out

    def unpack_synthetic_bases(primals: List[Any]) -> List[Any]:
        # This is only not None if our graph mutates a graph input that aliases another graph input.
        if synthetic_base_info is None:
            return primals

        f_args_inner = []
        for outer_idx_or_lambda in synthetic_base_info:
            if isinstance(outer_idx_or_lambda, int):
                f_args_inner.append(primals[outer_idx_or_lambda])
            else:
                outer_base_idx, strided_args = outer_idx_or_lambda
                outer_base = primals[outer_base_idx]
                view_arg = outer_base.as_strided(*strided_args)
                f_args_inner.append(view_arg)
        return f_args_inner

    # One important thing to note here: we *must* rely on the pre-computed ViewAndMutation metadata
    # to figure out how to handles views and mutations inside of this function.
    # We cannot rely on getting the info ourselves here.
    # Why? In the joint, we clone every mutated input before it gets mutated,
    # Which effectively guarantees that the joint we call will not have any input mutations.
    # This is needed because we need to make sure that the inputs we pass into autograd.grad()
    # are the original, non-mutated inputs.
    def joint_forward_backward(
        primals: List[Any], tangents: List[Any]
    ) -> Tuple[List[Any], List[Any]]:
        # Call the forward pass, making sure to clone any inputs that are mutated first.
        # We need to ensure that the inputs we pass to autograd.grad() are the *original*
        # inputs, and not their mutated values.
        primals_no_input_mutations = [maybe_to_fresh_input(i, t) for i, t in enumerate(primals)]
        # This is also where we handle the calling convention around synthetic bases.
        # We need to make sure that we convert any synthetic base arguments into views
        # *after* we do the cloning above, to preserve the view relationship.
        primals_ = unpack_synthetic_bases(primals_no_input_mutations)
        assert len(meta.mutated_input_info) == len(primals_)
        all_outs = fn(*primals_)
        assert len(meta.aliased_output_info) == len(all_outs)

        # Note [Handling input mutations and aliased outputs in the compiled forward]
        # What happens for graphs where we mutate an input, and return a view of that input?
        # From the perspective of the captured fw + bw graph, the returned value is no longer
        # a view, and we can (and should) treat it as a normal output that we grad() through.
        # If we did not, then we would lose any gradients accumulated from the mutation.
        # However, we still need to take care to copy the mutation back to the original input,
        # *and* to regenerate the view output from the original input.
        # Why? the original input might have different metadata from the updated input.
        # Two useful examples are:
        # (1) def f(x):
        #         x.mul_(2)
        #         return x.view(...)
        #     If the input x was some weird, non-densely-packed view, then that would be lost
        #     by returning x.mul(2).view(...)
        # (2) def f(x):
        #         x.mul_(2)
        #         return x
        #     If the input x was a differentiable view (so x._is_view_() is True)
        #     This would be lost on the updated input (x_updated = x.mul(2); return x_updated)
        # Pass any (non-aliased) outputs from the fw as tangents
        outputs_for_grad = [x for (i, x) in enumerate(all_outs) if meta.aliased_output_info[i] is None]
        # Pass any (non-aliased) mutated inputs in as a tangents, since they'll be returned as outputs in the fw
        # Important: the traced joint fw/bw will return updated inputs with data mutations,
        # but *not* with metadata mutations.
        # Instead, we shunt the updated metadata around externally
        # and update the input's metadata outside of the autograd.Function
        # Should be unnecessary, since we don't mutate inputs directly in the joint (we clone them first)
        mutated_inputs_for_grad = [x for (i, x) in enumerate(primals_) if meta.mutated_input_info[i] == MutationType.data]
        mutated_inputs_and_outs_to_grad = mutated_inputs_for_grad + outputs_for_grad

        # Take care to grab and sync the updated inputs from primals_ (the inputs we actually mutate!)
        # and not primals (the preserved inputs, pre-mutation, that we pass to grad())
        for i, arg in enumerate(primals_):
            if not isinstance(arg, Tensor):
                continue
            torch._sync(arg)

        # Get the inputs that need gradients
        grad_primals = []
        inputs_needs_grads = []
        # Note that we're not using primals_ here, being carefully not to pass any mutated inputs into autograd.grad()
        for p in primals:
            is_grad_tensor = isinstance(p, Tensor) and p.requires_grad
            inputs_needs_grads.append(is_grad_tensor)
            if is_grad_tensor:
                grad_primals.append(p)

        # Get the outputs that need gradients
        assert len(tangents) == len(mutated_inputs_and_outs_to_grad)
        needed_outs = []
        needed_tangents = []
        for out, tangent in zip(mutated_inputs_and_outs_to_grad, tangents):
            if isinstance(out, Tensor) and out.requires_grad:
                needed_outs.append(out)
                needed_tangents.append(tangent.requires_grad_(True))

        setup_stacktrace_preservation_hooks([out.grad_fn for out in needed_outs])

        backward_out = []
        # Call the backwards pass
        if grad_primals:
            with fx_traceback.override_stack_trace():
                backward_out = torch.autograd.grad(
                    needed_outs,
                    grad_primals,
                    grad_outputs=needed_tangents,
                    allow_unused=True,
                )
        backward_out_iter = iter(backward_out)
        return mutated_inputs_and_outs_to_grad, [
            next(backward_out_iter) if i else None for i in inputs_needs_grads
        ]

    def to_fun(t):
        if isinstance(t, Tensor):
            return torch._to_functional_tensor(t, mirror_autograd_meta=True)
        else:
            return t

    def from_fun(t):
        if not isinstance(t, Tensor) or not torch._is_functional_tensor(t):
            return t
        torch._sync(t)
        return torch._from_functional_tensor(t)

    def functionalized_joint(
        primals: List[Any], tangents: List[Any]
    ) -> Tuple[List[Any], List[Any]]:

        # Wrap inputs into functional wrappers
        f_primals, f_tangents = pytree.tree_map(to_fun, (primals, tangents))
        torch._enable_functionalization(reapply_views=True)
        try:
            # Run the joint
            outs = joint_forward_backward(f_primals, f_tangents)
        finally:
            torch._disable_functionalization()

        # Syncing of inputs/outputs was already done directly in the joint call
        return pytree.tree_map(from_fun, outs)

    return functionalized_joint


def normalize_as_list(x):
    if isinstance(x, tuple):
        return list(x)
    elif isinstance(x, list):
        return x
    return [x]


aot_autograd_decompositions = {}


# This is a list since looking forward, we can have this arbitrarily nested.
graph_being_compiled: List[str] = []
nth_graph: int = 0
model_name: str = "model"


def set_model_name(name):
    global model_name
    model_name = name


def get_aot_compilation_context() -> Tuple[List[str], str, int]:
    return list(graph_being_compiled), model_name, nth_graph


def get_aot_graph_name() -> str:
    """
    Returns the name of the graph being compiled.
    """
    global model_name, graph_being_compiled, nth_graph
    return f"{model_name}_{'_'.join(graph_being_compiled)}_{nth_graph}"


get_graph_being_compiled = get_aot_graph_name


@contextmanager
def track_graph_compiling(graph_name, increment_index=False):
    global graph_being_compiled
    graph_being_compiled = [graph_name]
    yield
    if increment_index:
        global nth_graph
        nth_graph += 1
    graph_being_compiled = []


def make_boxed_func(f):
    def g(args):
        return f(*args)

    g._boxed_call = True
    return g


def make_boxed_compiler(compiler):
    @wraps(compiler)
    def f(fx_g, inps):
        out_f = compiler(fx_g, inps)
        fx_g = make_boxed_func(out_f)
        return fx_g

    return f


def call_func_with_args(f, args, steal_args=False, disable_amp=False):
    if not steal_args:
        args = list(args)
    assert isinstance(args, list)

    if disable_amp:
        guard = torch._C._DisableAutocast()
    try:
        if hasattr(f, "_boxed_call"):
            out = normalize_as_list(f(args))
        else:
            # TODO: Please remove soon
            # https://github.com/pytorch/pytorch/pull/83137#issuecomment-1211320670
            warnings.warn(
                "Your compiler for AOTAutograd is returning a a function that doesn't take boxed arguments. "
                "Please wrap it with functorch.compile.make_boxed_func or handle the boxed arguments yourself. "
                "See https://github.com/pytorch/pytorch/pull/83137#issuecomment-1211320670 for rationale."
            )
            out = normalize_as_list(f(*args))
    finally:
        if disable_amp:
            del guard
    return out


@dataclasses.dataclass
class AOTConfig:
    """
    Configuration for AOTDispatcher
    """

    fw_compiler: Callable
    bw_compiler: Callable
    partition_fn: Callable
    decompositions: Dict[Callable, Callable]
    num_params_buffers: int



def aot_dispatch_base(flat_fn, flat_args: List[Tensor], aot_config: AOTConfig):
    fw_module = make_fx(flat_fn, aot_config.decompositions)(*flat_args)

    if config.debug_graphs:
        print("====== Forward (only) graph ======")
        fw_module.print_readable()

    disable_amp = torch._C._is_any_autocast_enabled()
    context = disable_autocast_manager if disable_amp else nullcontext

    with context(), track_graph_compiling("inference"):
        compiled_fw = aot_config.fw_compiler(fw_module, flat_args)

    @wraps(compiled_fw)
    def new_fn(args):
        return call_func_with_args(compiled_fw, args, disable_amp=disable_amp)

    return new_fn


def assert_functional_graph(fx_g: torch.fx.GraphModule):
    for n in fx_g.graph.nodes:
        if isinstance(n.target, torch._ops.OpOverload):
            if n.target._schema.is_mutable:
                print("====== Buggy post-functionalization graph ======")
                fx_g.print_readable()
                raise AssertionError(f'aot_autograd expected to have an entirely functional graph, but found {n.format_node()}')


@contextmanager
def disable_autocast_manager():
    guard = torch._C._DisableAutocast()
    try:
        yield
    finally:
        del guard

def are_differentiable_views(view1, view2):
    if view1 is view2:
        return True
    if view1._base is None and view2._base is None:
        return False
    if view1._base is view2._base or view1._base is view2 or view1 is view2._base:
        return True
    return False

def same_dtype_views(view1, view2):
    if view1.dtype != view2.dtype:
        return False
    if view1._base is not None and view1.dtype != view1._base.dtype:
        return False
    if view2._base is not None and view2.dtype != view2._base.dtype:
        return False
    return True

# This function:
# (1) Merges input views into a synthetic base argument, when any of those input views are mutated
# (2) Returns metadata telling the autograd.Function how to modify their arguments properly,
#     to respect the new calling convention.
#
# The calling convention is as follows.
# Any inputs that were originally views of one another get yanked, and replaced with a synthetic base.
# The argument list ordering goes [base1, ..., baseN], [arg1, ..., argN],
# Where the ordering of the bases is determined from the ordering of the original view args.
# baseA will come before baseB if the earliest original argument coming from baseA
# showed up earlier in the argument list than the earliest original argument coming from baseB.
#
# Example, given some tensors a, b, c, d
# call site:
#   f(a, c.view(-1), b.view(-1), b, c, d)
# Modified argument list:
#   c_base comes first because the first c view came earlier in arg list than the first b view
#   b_base = torch.Tensor(b.storage())
#   c_base = torch.Tensor(c.storage())
#   f(c_base, b_base, a, d)
def merge_view_inputs(fwd_inputs: List[Any], mutated_input_info: List[MutationType]) -> Tuple[List[Any], Optional[List[Union[int, Tuple[int, Tuple[Any]]]]]]:
    assert len(fwd_inputs) == len(mutated_input_info)
    storage_ref_to_idx: Dict[StorageWeakRef, List[int]] = collections.defaultdict(list)
    for i, inpt in enumerate(fwd_inputs):
        if isinstance(inpt, Tensor):
            storage_ref = StorageWeakRef(inpt.storage())
            storage_ref_to_idx[storage_ref].append(i)
    base_args = []
    other_args = []
    # This list contains metadata that tells you what the i'th argument in the inner calling convention should be.
    # It's either:
    # - another int (corresponding to the index in the argument list of the element from the outer calling convention)
    # - idx, *args, where we can generate the new output with old_args[idx].as_strided(*args)
    #   idx corresponds to which synthetic base from the outer calling context to view
    inner_calling_convention_meta: Dict[int, Union[int, Tuple[int, List[Any]]]] = {}
    for aliased_input_indices in storage_ref_to_idx.values():
        if len(aliased_input_indices) > 1 and any(mutated_input_info[inpt_idx] != MutationType.none for inpt_idx in aliased_input_indices):
            # We detected an input that was mutated, AND aliases with another input.
            # we need to replace this set of aliased inputs with a single synthetic base.
            # For now, I'm banning a bunch of cases. We expect dynamo to properly detect these cases
            # and error out. We can fix them later.
            for idx1, idx2 in zip(aliased_input_indices, aliased_input_indices[1:]):
                view1 = fwd_inputs[idx1]
                view2 = fwd_inputs[idx2]
                assert are_differentiable_views(view1, view2), "aot_autograd() does not yet handle non-differentiable view input mutations."
                # Regenerating views when reinterpreting complex / real tensors seems non-trivial,
                # not handling for now
                assert same_dtype_views(view1, view2), "aot_autograd() does not yet handle input mutations on views with different dtypes."
            # Below is some logic to create a synthetic base, in the case where we can't
            # rely on the ._base attribute (because at least one of the input aliases
            # was .detached(), so their autograd bases differ).
            # This case is complicated so we're skipping it for now
            # For aliases that don't have a ._base attribute, we need a true synthetic base
            # that's created from poking at its storage.
            # We check that:
            # - All aliases have the same _base,
            # - or if there are any aliases with no ._base attribute, then they *are* the base (alias is other_alias._base).
            # Specifically, we can't always create the synthetic base by poking at storage
            # because that will break the autograd chain from view to _base.
            non_none_bases = [fwd_inputs[i]._base for i in aliased_input_indices if fwd_inputs[i]._base is not None]
            aliases_with_none_bases = [fwd_inputs[i] for i in aliased_input_indices if fwd_inputs[i]._base is None]
            assert len(non_none_bases) > 0, "aot_autograd() does not yet handle non-differentiable view input mutations."
            synthetic_base = non_none_bases[0]
            for other_base in non_none_bases[1:]:
                assert other_base is synthetic_base, "aot_autograd() does not yet handle non-differentiable view input mutations."
            for alias in aliases_with_none_bases:
                assert alias is synthetic_base, "aot_autograd() does not yet handle non-differentiable view input mutations."
            # Create the synthetic base by poking at storage.
            # sample_fwd_input = fwd_inputs[aliased_input_indices[0]]
            # storage = sample_fwd_input.storage()
            # If any of the aliases require grad, then the base should require grad
            # Note that in this case, even if the base was a non-leaf,
            # we will trace as if the base was a leaf.
            # This should be ok though, because later on we always make sure to .clone()
            # inputs that we know will later get mutated in the graph.
            # synthetic_base = torch.Tensor(storage)
            # any_requires_grad = any(fwd_inputs[i].requires_grad for i in aliased_input_indices)
            # synthetic_base.requires_grad_(any_requires_grad)
            base_args.append(synthetic_base)
            for curr_view_idx in aliased_input_indices:
                curr_view = fwd_inputs[curr_view_idx]
                base_idx = len(base_args) - 1
                size_ = curr_view.size()
                stride_ = curr_view.stride()
                storage_offset_ = curr_view.storage_offset()
                # We store just enough info here so that we can regenerate the view later.
                # Regeneration: args[base_idx].as_strided(size_, stride_, storage_offset_)
                inner_calling_convention_meta[curr_view_idx] = (base_idx, (size_, stride_, storage_offset_))
        else:
            for curr_idx in aliased_input_indices:
                other_args.append(fwd_inputs[curr_idx])
    if len(base_args) == 0:
        assert len(other_args) == len(fwd_inputs)
        # If no synthetic bases are necessary, just return the original inputs.
        return fwd_inputs, None
    else:
        # Otherwise, return:
        # (1) The new args according to the updated calling convention: (synthetic_bases, other_args)
        # (2) Metadata telling functionalization how to generate the inner argument list given the outer calling convention.
        #     We post-process it into a list, where meta[i] tells you info about the i'th argument in the inner calling convention.
        args_to_functionalization = base_args + other_args
        arg_to_old_idx_map = {arg: i for (i, arg) in enumerate(fwd_inputs)}
        for i, other_arg in enumerate(other_args):
            new_idx = len(base_args) + i
            old_idx = arg_to_old_idx_map[other_arg]
            inner_calling_convention_meta[old_idx] = new_idx
        # post process into a list
        post_processed_calling_convention_meta: List[Union[int, Callable]] = [-1 for _ in range(len(inner_calling_convention_meta))]
        for k, v in inner_calling_convention_meta.items():
            post_processed_calling_convention_meta[k] = v
        # Quick assert: every argument in the inner calling convention should be accounted for.
        for x in post_processed_calling_convention_meta:
            assert x != -1
        return args_to_functionalization, post_processed_calling_convention_meta



def aot_dispatch_autograd(flat_fn, flat_args: List[Tensor], aot_config: AOTConfig):
    # Deduplicate inputs.  Suppose you have:
    #
    #   [a, b, a, c]
    #
    # We want:
    #
    #   remove_dupe_args([a, b, a, c]) == [a, b, c]
    #   add_dupe_args([a, b, c]) == [a, b, a, c]
    #
    # This is done via (respectively):
    #
    #   seen_args = {2}  # what to drop
    #   add_dupe_map = {  # how to get args from the deduped list
    #       0: 0,
    #       1: 1,
    #       2: 0,
    #       3: 2,
    #   }
    #
    # Whether to use flat_args or deduped_flat_args?  flat_fn takes flat_args,
    # and the autograd.Function must take deduped_flat_args; everything
    # else is just getting the types right.

    seen_args = {}
    keep_arg_mask = []
    dropped_args = False
    add_dupe_map = {}
    duped_arg_len = len(flat_args)

    j = 0  # index into deduped_flat_args
    for i, t in enumerate(flat_args):
        if t in seen_args:
            keep_arg_mask.append(False)
            dropped_args = True
            add_dupe_map[i] = seen_args[t]
            continue
        keep_arg_mask.append(True)
        seen_args[t] = j
        add_dupe_map[i] = j
        j += 1

    # NB: Hot path, avoid set lookups here
    def remove_dupe_args(args):
        if not dropped_args:
            return args
        return [t for t, keep in zip(args, keep_arg_mask) if keep]

    def add_dupe_args(args):
        if not dropped_args:
            return args
        return [args[add_dupe_map[i]] for i in range(duped_arg_len)]

    deduped_flat_args = remove_dupe_args(flat_args)

    _fw_metadata, out = run_functionalized_fw_and_collect_metadata(
        lambda *args: flat_fn(*(add_dupe_args(args))),
    )(*deduped_flat_args)

    # pre-compute, so we can bail out quickly in the hotpath
    _num_aliased_outputs = len([x for x in _fw_metadata.aliased_output_info if x is not None])
    _num_mutated_data_inputs = len([x for x in _fw_metadata.mutated_input_info if x == MutationType.data])
    _num_mutated_metadata_only_inputs = len(_fw_metadata.metadata_mutation_input_info)
    _num_mutated_inputs = _num_mutated_data_inputs + _num_mutated_metadata_only_inputs

    # Note [Outputs that alias mutated inputs]
    # Important: we expect the forward compiled fn to return original fw outs *and* updated inputs,
    # **except for**
    # - updated inputs where the only update is a metadata mutation (we don't return them in the autograd.function,
    #   and instead we just directly replay the metadata mutation afterwards)
    # - Outputs that alias inputs directly (same idea; we just regenerate the input alias directly afterwards)
    _num_output_aliases_from_mutated_inps = len([
        x for (i, x) in enumerate(_fw_metadata.aliased_output_info)
        # Find outputs that alias their input, but where that input had a data mutation in the graph
        if x is not None and _fw_metadata.mutated_input_info[x[0]] == MutationType.data
    ])

    if isinstance(out, (list, tuple)):
        _num_outs = len(out[_num_mutated_data_inputs:])
    else:
        _num_outs = 1
    assert len(_fw_metadata.requires_grad_out_info) == _num_mutated_data_inputs + _num_outs

    # out here does **not** include:
    # - outputs of the forward that are aliases of inputs
    # - mutated inputs due to metadata-only mutations
    # But it **does** include:
    # - updates inputs from the forward that came due to input data mutations
    # - non-aliased outputs of the forward
    # - aliased outputs of the forward, where the alias is of an input that had a data mutation
    #   See Note [Outputs that alias mutated inputs]
    out = pytree.tree_map(
        lambda x: x.detach().contiguous() if isinstance(x, Tensor) else x,
        out,
    )

    deduped_flat_args_with_views_handled, _synthetic_base_info = merge_view_inputs(deduped_flat_args, _fw_metadata.mutated_input_info)

    joint_forward_backward = create_joint_forward_backward_functionalized(
        lambda *args: flat_fn(*add_dupe_args(args)),
        meta=_fw_metadata,
        synthetic_base_info=_synthetic_base_info,
    )

    joint_inputs = (deduped_flat_args_with_views_handled, out)

    disable_amp = torch._C._is_any_autocast_enabled()

    if config.use_functionalize:
        with enable_python_dispatcher():
            flattened_joints, _ = pytree.tree_flatten(joint_inputs)
            fx_g = make_fx(
                joint_forward_backward, aot_config.decompositions
            )(*joint_inputs)
        # There should be *NO* mutating ops in the graph at this point.
        assert_functional_graph(fx_g)
        fx_g.graph.eliminate_dead_code()
        fx_g.recompile()
    else:
        warnings.warn("graph partitioning without functionalization is not sound, we may introduce errors")
        # TODO: delete this, this is now always functionalizing.
        fx_g = make_fx(joint_forward_backward, aot_config.decompositions)(*joint_inputs)

    if config.debug_joint:
        print("====== Joint graph ======")
        fx_g.print_readable()

    with torch.no_grad():
        with track_graph_compiling("joint"):
            fw_module, bw_module = aot_config.partition_fn(fx_g, joint_inputs, num_fwd_outputs=_num_mutated_data_inputs + _num_outs)
            orig_fw_outs = [n for n in fw_module.graph.nodes if n.op == "output"][0].args[0]
            # we only need to bookkeep the symints that are saved for bw, not any symints
            # the user forward might have returned in its own output
            fw_outs = orig_fw_outs[_num_mutated_data_inputs + _num_outs:]
            non_symint_outs = [n for n in fw_outs if not is_sym_node(n)]
            symint_outs = [n for n in fw_outs if is_sym_node(n)]
            _num_symints = len(symint_outs)

        if config.debug_graphs:
            print("====== Forward graph ======")
            fw_module.print_readable()
            print("====== Backward graph ======")
            bw_module.print_readable()

        with track_graph_compiling("forward"):
            compiled_fw_func = aot_config.fw_compiler(fw_module, deduped_flat_args_with_views_handled)

    class CompiledFunction(torch.autograd.Function):
        compiled_fw = compiled_fw_func
        compiled_bw = None
        # Corresponds to number of outs (not including updated inputs returns as outs),
        # *and* not including outs that are aliases of inputs
        num_outs = _num_outs
        num_symints = _num_symints
        # Corresponds to number of inputs that are mutated (both metadata only, and data)
        num_mutated_inputs = _num_mutated_inputs
        # Corresponds to number of inputs that only have their metadata mutated
        num_mutated_data_inputs = _num_mutated_data_inputs
        # Corresponds to number of inputs that get their metadata (but not data) mutated
        # We don't return these in the compiled fw, and instead we stash enough info
        # to replay the metadata mutations later.
        num_mutated_metadata_only_inputs = _num_mutated_metadata_only_inputs
        # Corresponds to number of outputs in the original fw that are aliases of inputs
        # (These are all not returned by the compiled forward, and instead they are manually
        # created in the epilogue)
        num_aliased_outputs = _num_aliased_outputs
        # See Note [Outputs that alias mutated inputs]
        # TODO: we don't need this! delete
        num_output_aliases_from_mutated_inps = _num_output_aliases_from_mutated_inps
        synthetic_base_info = _synthetic_base_info
        fw_metadata = _fw_metadata

        @staticmethod
        @disable_torchdynamo
        def forward(ctx, *deduped_flat_tensor_args):

            # There is a pretty complicated calling convention around what the compiled fw returns.
            # The full list of outputs and their relative order is:
            # (*mutated_inputs, *fw_outs, *saved_tensors, *saved_symints)
            # - Note that in the synthetic bases case, mutated_inputs will correspond to an updated version
            #   of the original view, and not the synthetic base
            fw_outs = call_func_with_args(
                CompiledFunction.compiled_fw, deduped_flat_tensor_args, disable_amp=disable_amp
            )

            num_outs = CompiledFunction.num_outs
            num_symints = CompiledFunction.num_symints
            num_mutated_inputs = CompiledFunction.num_mutated_inputs
            # Our forward() returns both outputs and mutated inputs,
            num_forward_returns = num_mutated_inputs + num_outs

            # Partitioners must put symint arguments at the end separate from tensor arguments
            if num_symints > 0:
                ctx.save_for_backward(*fw_outs[num_forward_returns:-num_symints])
                ctx.symints = fw_outs[-num_symints:]
            else:
                ctx.save_for_backward(*fw_outs[num_forward_returns:])
                ctx.symints = []

            fw_outs_not_requiring_grad = [
                x for (i, x) in enumerate(fw_outs[:num_forward_returns])
                if isinstance(x, torch.Tensor) and not CompiledFunction.fw_metadata.requires_grad_out_info[i]
            ]
            fw_out_ids_requiring_grad = [
                id(x) for (i, x) in enumerate(fw_outs[:num_forward_returns])
                if isinstance(x, torch.Tensor) and CompiledFunction.fw_metadata.requires_grad_out_info[i]
            ]

            # TODO: Add special handling for metadata-only mutations on inputs.
            # (we won't get an updated_input from the fw call,
            # we just need to manually .as_strided_() and stash new metadata)
            ctx.mark_non_differentiable(*fw_outs_not_requiring_grad)

            return tuple(fw_outs[0:num_forward_returns])

        @staticmethod
        @disable_torchdynamo
        def backward(ctx, *flat_args):
            # Calling convention: we expect a grad_out passed to the backward:
            # - for every output of the fw that does *not* alias an input
            # - for every updated_input generated by the fw that does *not* alias an input
            expected_grad_outs = CompiledFunction.num_outs + CompiledFunction.num_mutated_data_inputs
            assert len(flat_args) == expected_grad_outs
            contiguous_args = [t.contiguous() if torch.is_tensor(t) else t for t in flat_args]
            all_args = list(ctx.symints) + list(ctx.saved_tensors) + list(contiguous_args)
            del contiguous_args
            if CompiledFunction.compiled_bw is None:
                # TODO: pass in static arguments as real tensors, not fake
                # tensor
                all_fake_args = (
                    [n.meta['val'] for n in symint_outs]
                    + [n if isinstance(n, int) else n.meta['val'] for n in non_symint_outs]
                    + [n if isinstance(n, int) else n.meta['val'] for n in orig_fw_outs[:_num_outs]]
                )
                context = disable_autocast_manager if disable_amp else nullcontext
                with context(), track_graph_compiling("backward", True):
                    CompiledFunction.compiled_bw = aot_config.bw_compiler(
                        bw_module, all_fake_args
                    )

            ctx.maybe_clear_saved_tensors()
            out = call_func_with_args(
                CompiledFunction.compiled_bw, all_args, steal_args=True, disable_amp=disable_amp
            )
            return tuple(out)

    @wraps(CompiledFunction.apply)
    def compiled_function(*args):
<<<<<<< HEAD
        return CompiledFunction.apply(*remove_dupe_args(args))
=======
        # Step 1: remove dupe args
        no_dupe_args = remove_dupe_args(args)

        # Step 2: remove aliased inputs that are mutated, replace with synthetic bases
        # Only happens if our graph mutates an input that aliases another input.
        if CompiledFunction.synthetic_base_info is not None:
            # Given: the original args, including at least one pair of inputs that are aliased
            # and get subsequently mutated.
            # Generate: the updated args, including (potentially multiple) synthetic bases
            # that replace the views. The input views are regenerated manually in the compiled function.
            # TODO: think harder about what happens if (a view of) one of these mutated input views is ALSO returned
            new_inputs, metadata = merge_view_inputs(no_dupe_args, CompiledFunction.fw_metadata.mutated_input_info)
            # We're just re-running the original-args-to-synthetic-base transformation
            # that we ran during compilation.
            # This returns metadata that we use during tracing to recover the input views,
            # which we don't actually need at runtime.
            assert metadata is not None
            no_dupe_args_with_synthetic_bases = new_inputs
        else:
            no_dupe_args_with_synthetic_bases = no_dupe_args

        outs = CompiledFunction.apply(*no_dupe_args_with_synthetic_bases)

        # Step 3: After running the compiled fw, apply updates to mutated inputs
        if CompiledFunction.num_mutated_inputs > 0:
            assert len(outs) == CompiledFunction.num_mutated_data_inputs + CompiledFunction.num_outs
            # Calling convention: mutated inputs show up first.
            updated_inputs = outs[:CompiledFunction.num_mutated_data_inputs]
            fw_outs = outs[CompiledFunction.num_mutated_data_inputs:]
            curr_mutated_inpt_idx = 0
            curr_metadata_only_mutated_inpt_idx = 0
            for inpt_idx, mutation_type in enumerate(CompiledFunction.fw_metadata.mutated_input_info):
                if mutation_type == MutationType.none:
                    continue
                original_inpt = no_dupe_args[inpt_idx]
                if mutation_type == MutationType.metadata_only:
                    expected_metadata = CompiledFunction.fw_metadata.metadata_mutation_input_info[curr_metadata_only_mutated_inpt_idx]
                    curr_metadata_only_mutated_inpt_idx += 1
                    original_inpt.as_strided_(expected_metadata.size(), expected_metadata.stride(), expected_metadata.storage_offset())
                else:
                    updated_inpt = updated_inputs[curr_mutated_inpt_idx]
                    curr_mutated_inpt_idx += 1
                    # TODO: handle resize_() on inputs to a larger size.
                    # This is actually non-trivial to detect, so we should probably just handle it
                    # (or make dynamo detect).
                    # We can't just check of original_inpt.storage_size != updated_inpt.storage_size,
                    # Because the original_inpt might be a view of some larger tensor,
                    # and updated_inpt is always densely packed.
                    if original_inpt.size() != updated_inpt.size() or original_inpt.stride() != updated_inpt.stride() or original_inpt.storage_offset() != updated_inpt.storage_offset():
                        # Functionalization can't easily tell us if an input had BOTH its metadata actual data mutated.
                        # So we check if metadata needs to be mutated here manually.
                        original_inpt.as_strided_(updated_inpt.size(), updated_inpt.stride(), updated_inpt.storage_offset())
                    original_inpt.copy_(updated_inpt)
        else:
            fw_outs = outs

        # Step 4: Manually regenerate any outputs that are aliased to inputs, instead of
        # compiling them.
        if CompiledFunction.num_aliased_outputs > 0:
            assert CompiledFunction.num_aliased_outputs + len(fw_outs) == len(CompiledFunction.fw_metadata.aliased_output_info)
            fw_outs_including_aliases = []
            curr_fw_out_idx = 0
            for maybe_aliased_out_metadata in CompiledFunction.fw_metadata.aliased_output_info:
                if maybe_aliased_out_metadata is None:
                    fw_outs_including_aliases.append(fw_outs[curr_fw_out_idx])
                    curr_fw_out_idx += 1
                else:
                    input_alias_idx, out_tensor_meta = maybe_aliased_out_metadata
                    input_alias = args[input_alias_idx]
                    # Note: here, we manually regenerate the output, using an as_strided() call,
                    # OR if the aliased output came from a custom autograd.function, we replay it.
                    # The as_strided() in the normal case is good for perf (this is hot-path code,
                    # and we're consolidating potential chains of views into a single view op).
                    # But we might need to figure out view replaying for e.g. XLA.
                    # TODO: handle the custom autograd function case here.
                    # We need a way to check whether a tensor came from a custom autograd fn from python,
                    # AND a way to replay that custom view fn.
                    if out_tensor_meta is None:
                        # This handles the specific case where the user returns an output that *was* an input. Don't create a view.
                        fw_outs_including_aliases.append(input_alias)
                    else:
                        fw_outs_including_aliases.append(input_alias.as_strided(out_tensor_meta.size(), out_tensor_meta.stride(), out_tensor_meta.storage_offset()))
            return fw_outs_including_aliases
        else:
            return fw_outs
>>>>>>> 4832ed83

    return compiled_function


@dynamo_timed
def create_aot_dispatcher_function(
    flat_fn, flat_args: List[Tensor], aot_config: AOTConfig, fake_mode,
):
    """
    Traces the forward and backward graphs of the attr:`flat_fn` to generate a
    joint graph. The joint graph is an Fx graph with Aten ops. Please refer to
    the tracing mechanism to understand the graph capturing details.

    The joint graph is then passed through attr:`partition_fn` to isolate the
    forward and backward portions, which are then respectively compiled via the
    provided attr:`fw_compiler` and attr:`bw_compiler`.

    The resulting compiled forward and backward graphs are then wrapped up in a
    ``torch.autograd.Function`` object.

    The calling convention here is that the first aot_config.num_params_buffers
    inputs in flat_args are parameters and buffers, and the rest are inputs.

    We use this to assume that parameters/buffer's shapes don't change.
    """

    # This is the main entry point.
    if aot_config.decompositions is None:
        aot_config.decompositions = {}

    aot_config.decompositions = {
        **aot_autograd_decompositions,
        **aot_config.decompositions,
    }
    # NB: don't bother setting allow_fallback_kernels; this should not actually
    # be configurable in fake tensor, we should automatically do the right
    # thing
    if config.debug_fake_cross_ref:
        # This is a little messy but TorchDynamo directly changes `use_fake_tensor`
        # so it's not enough for user to change the config manually
        # TODO: have TorchDynamo read in `use_fake_tensor` from os environ /
        # coordinate flags
        config.use_fake_tensor = False

    cross_ref = CrossRefFakeMode() if config.debug_fake_cross_ref else nullcontext()
    python_dispatcher_mode = enable_python_dispatcher() if config.use_dynamic_shapes else nullcontext()

    with torch.autograd.set_multithreading_enabled(False), preserve_rng_state(), cross_ref, fake_mode, python_dispatcher_mode:
        needs_autograd = (
            any(
                [
                    x.requires_grad
                    for x in flat_args
                    if isinstance(x, Tensor)
                ]
            )
            and torch.is_grad_enabled()
        )
        # crappy version of dispatcher
        # TODO: Do this properly
        if needs_autograd:
            return make_boxed_func(
                aot_dispatch_autograd(flat_fn, flat_args, aot_config)
            )
        else:
            return aot_dispatch_base(flat_fn, flat_args, aot_config)


# Inspired by autodidax (thanks!)
class PytreeThunk:
    spec = None
    # These are some kinda dumb microoptimizations that save about 3-4 us of overhead.
    is_simple = (
        None  # if the output spec is a tuple/list, we won't bother unflattening it.
    )
    is_really_simple = None  # if the output spec is a LeafSpec

    def set(self, spec):
        assert self.spec is None or self.spec == spec
        self.spec = spec
        if type(self.spec) in [tuple, list] and all(
            isinstance(i, pytree.LeafSpec) for i in spec.children_specs
        ):
            self.is_simple = True
        if isinstance(self.spec, pytree.LeafSpec):
            self.is_really_simple = True

    def unflatten(self, x):
        if self.is_really_simple:
            return x[0]
        if self.is_simple:
            return x
        return pytree.tree_unflatten(x, self.spec)


def aot_function(
    fn: Callable,
    fw_compiler: Callable,
    bw_compiler: Optional[Callable] = None,
    partition_fn: Callable = default_partition,
    decompositions: Optional[Dict] = None,
    num_params_buffers: int = 0,
    hasher_type=None,  # deprecated
    static_argnums: Optional[Tuple[int]] = None,  # deprecated
) -> Callable:
    """
    Traces the forward and backward graph of :attr:`fn` using torch dispatch
    mechanism, and then compiles the generated forward and backward graphs
    through :attr:`fw_compiler` and :attr:`bw_compiler`.

    :func:`aot_function` traces the forward and backward graph ahead of time,
    and generates a joint forward and backward graph.  :attr:`partition_fn` is
    then used to separate out forward and backward graphs. The partitioner
    function can be used to perform optimizations such as recomputation. One can
    set `decompositions` dictionary to decompose the operators into a sequence
    of core or simpler operators supported by the backend compilers.

    :func:`aot_function` uses a compilation cache, based on input tensor
    properties, to detect when there is a need of recompilation.

    .. warning::
        This API is experimental and likely to change.

    Args:
        fn (Callable): A Python function that takes one ore more arguments. Must
            return one or more Tensors.
        fw_compiler (Callable): A Python function that accepts an Fx graph with
            Aten ops and input args, and returns a Callable that semantically is
            equivalent to the input Fx graph.
        bw_compiler (Optional[Callable]): A Python function that accepts an
            Fx graph with Aten ops and input args, and returns a Callable that
            semantically is equivalent to the input Fx graph.  Default: None
            (when None, it defaults to the :attr:`fw_compiler`)
        partition_fn (Callable): A Python function that takes a joint forward
            and backward graph, and partitions it into separate forward and
            backward graphs.
        decompositions (Dict): A dictionary to define the decomposition of
            larger Aten ops into simpler or core Aten ops.

    Returns:
        Returns a ``Callable`` that retains the eager behavior of the original
        :attr:`fn`, but with forward and backward graph compiled via
        :attr:`fw_compile` and :attr:`bw_compile`.

    A simple example usage of :func:`aot_function` is as follows. This example
    will print the forward and backward graphs of the function ``fn``

        >>> fn = lambda x : x.sin().cos()
        >>> def print_compile_fn(fx_module, args):
        >>>     print(fx_module)
        >>>     return fx_module
        >>> aot_fn = aot_function(fn, print_compile_fn)
        >>> x = torch.randn(4, 5, requires_grad=True)
        >>> aot_fn(x)
    """
    if static_argnums is not None:
        raise RuntimeError("static_argnums has been deprecated - manually wrap your function or use torchdynamo.")

    if bw_compiler is None:
        bw_compiler = fw_compiler
    aot_config = AOTConfig(
        fw_compiler=fw_compiler,
        bw_compiler=bw_compiler,
        partition_fn=partition_fn,
        decompositions=decompositions,
        num_params_buffers=num_params_buffers,
    )
    cached_res = None

    @wraps(fn)
    def returned_function(*args, **kwargs):
        nonlocal cached_res
        # Now flatten the tensor args
        flat_args, _ = pytree.tree_flatten((args, kwargs))

        # Compile the function and save it in the cache
        if True:
            # Save the args_spec for flat_tensor_args to unflatten while tracing
            _, tensor_args_spec = pytree.tree_flatten((args, kwargs))
            out_spec = PytreeThunk()

            def flat_fn(*flat_args):
                # The input are flattened tensor args. Prepare the args in the
                # order that original function expects. Add static args as well.
                # They will appear as tensor constants in the traced graph.
                nonlocal out_spec
                args, kwargs = pytree.tree_unflatten(
                    flat_args, tensor_args_spec
                )
                tree_out = fn(*args, **kwargs)
                flat_out, spec = pytree.tree_flatten(tree_out)
                for i in flat_out:
                    is_known_type = False
                    for j in KNOWN_TYPES:
                        if isinstance(i, j):
                            is_known_type = True
                            break
                    if not is_known_type:
                        raise RuntimeError(
                            f"Found {type(i)} in output, which is not a known type. "
                            "If this type holds tensors, you need to register a pytree for it. "
                            "See https://github.com/pytorch/functorch/issues/475 for a brief "
                            "explanation why. If you don't need to register a pytree, please "
                            "leave a comment explaining your use case and we'll make this more "
                            "ergonomic to deal with"
                        )
                out_spec.set(spec)
                return flat_out

            shape_env = ShapeEnv() if config.use_dynamic_shapes else None
            fake_mode = FakeTensorMode(shape_env=shape_env) if config.use_fake_tensor else nullcontext()

            # create_aot_dispatcher_function assumes fake inputs
            # aot_function is the "public" entrypoint, so we need to process here
            # For internal entrypoint with already populated fake tensors, see aot_function_simplified
            
            def process_inputs(flat_args):
                if config.use_fake_tensor:
                    def convert(idx, x):
                        if not isinstance(x, torch.Tensor):
                            return x
                        if isinstance(x, torch._subclasses.fake_tensor.FakeTensor):
                            return x
                        if idx < num_params_buffers and config.static_weight_shapes:
                            return fake_mode.from_tensor(x, static_shapes=True)
                        return fake_mode.from_tensor(x, static_shapes=False)

                    return [convert(idx, x) for idx, x in enumerate(flat_args)]
                else:
                    return flat_args

            fake_flat_tensor_args = process_inputs(flat_args)

            compiled_fn = create_aot_dispatcher_function(
                flat_fn,
                fake_flat_tensor_args,
                aot_config,
                fake_mode,
            )
            cached_res = (compiled_fn, out_spec)
        cached_fn, out_spec = cached_res
        out = cached_fn(flat_args)
        return out_spec.unflatten(out)

    return returned_function


def aot_module(mod: nn.Module, *args, **kwargs) -> nn.Module:
    """
    Traces the forward and backward graph of :attr:`mod` using torch dispatch
    tracing mechanism. It is wrapper function, that underneath uses
    :func:`aot_function` to perform tracing and compilation.

    :func:`aot_module` lifts the parameters and buffers of ``nn.Module`` as inputs
    to a new callable which is then compiled through :func:`aot_function`.

    .. warning::
        This API is experimental and likely to change.

    Args:
        mod (Callable): A ``nn.Module`` module.
        args : args to be passed to :func:`aot_function`
        kwargs : kwargs to be passed to :func:`aot_function`

    Returns:
        Returns a ``nn.Module`` that retains the eager behavior of the original
        :attr:`mod`, but with forward and backward graph compiled.

    """

    def functional_call(named_params, named_buffers, *args, **kwargs):
        params_and_buffers = {**named_params, **named_buffers}
        return stateless.functional_call(mod, params_and_buffers, args, kwargs)

    named_params = dict(_named_parameters(mod, remove_duplicate=False))
    named_buffers = dict(_named_buffers(mod, remove_duplicate=False))
    num_params_buffers = len(named_params) + len(named_buffers)
    compiled_f = aot_function(functional_call, num_params_buffers=num_params_buffers, *args, **kwargs)

    class AOTModule(nn.Module):
        def __init__(self):
            super(AOTModule, self).__init__()
            self.orig_module = mod

        def forward(self, *args, **kwargs):
            return compiled_f(
                named_params,
                named_buffers,
                *args,
                **kwargs,
            )

    return AOTModule()


def aot_module_simplified(mod: nn.Module, inputs, *top_args, **top_kwargs) -> nn.Module:
    """
    This is the simplified or low overhead version of aot_module. For frontends
    like TorchDynamo, the input functions/modules to AOT are static and have
    unpacked inputs/outputs. This gives us an opportunity to remove the
        (1) pytree overhead to parse inputs/outputs,
        (2) AOT Autograd cache,
        (3) Reading of params/buffers in every forward call

    :func:`aot_module_simplified` removes these overheads.
    """
    #########################################################

    params = {
        **dict(_named_parameters(mod, remove_duplicate=False)),
        **dict(_named_buffers(mod, remove_duplicate=False)),
    }
    params_flat, params_spec = pytree.tree_flatten(params)
    params_flat = tuple(params_flat)
    params_len = len(params_flat)


    fake_mode = None
    if "fake_mode" in top_kwargs and config.use_fake_tensor:
        fake_mode = top_kwargs["fake_mode"]

    # TODO(voz): Pull up to dynamo
    def fakify_params_and_buffers(flat_args):
        if config.use_fake_tensor:
            def convert(x):
                if not isinstance(x, torch.Tensor):
                    return x
                return fake_mode.from_tensor(x, static_shapes=True)

            return [convert(x) for x in flat_args]
        else:
            return flat_args

    fake_flat_tensor_args = fakify_params_and_buffers(params_flat)

    def functional_call(*args, **kwargs):
        with stateless._reparametrize_module(
            mod, pytree.tree_unflatten(args[:params_len], params_spec)
        ):
            if isinstance(mod, torch.fx.GraphModule):
                with fx_traceback.override_stack_trace(), warnings.catch_warnings():
                    warnings.filterwarnings(
                        "ignore", "Anomaly Detection has been enabled."
                    )
                    with torch.autograd.detect_anomaly(check_nan=False):
                        out = Interpreter(mod).run(*args[params_len:], **kwargs)
            else:
                out = mod(*args[params_len:], **kwargs)

        if not isinstance(out, (tuple, list)):
            raise RuntimeError(
                "Graph output must be a tuple(). This is so that we can avoid "
                "pytree processing of the ouputs. Please change the module to "
                "have tuple outputs or use aot_module instead."
            )
        return out


    def aot_function_simplified(
        fn: Callable,
        fw_compiler: Callable,
        bw_compiler: Optional[Callable] = None,
        partition_fn: Callable = default_partition,
        decompositions: Optional[Dict] = None,
        hasher_type=None,
        static_argnums=None,
        fake_mode = None
    ) -> Callable:
        assert static_argnums is None
        if bw_compiler is None:
            bw_compiler = fw_compiler
        aot_config = AOTConfig(
            fw_compiler=fw_compiler,
            bw_compiler=bw_compiler,
            partition_fn=partition_fn,
            decompositions=decompositions,
            num_params_buffers=params_len,
        )

        def compile(fn, *args):
            return create_aot_dispatcher_function(
                fn,
                args,
                aot_config,
                fake_mode,
            )

        compiled_fn = compile(fn, *fake_flat_tensor_args, *inputs)

        @wraps(fn)
        def new_func(*args):
            return compiled_fn(args)

        return new_func

    compiled_f = aot_function_simplified(functional_call, *top_args, **top_kwargs)

    if top_kwargs:

        def forward(*args, **kwargs):
            return compiled_f(
                *params_flat,
                *args,
                **kwargs,
            )

    else:

        def forward(*args):
            return compiled_f(
                *params_flat,
                *args,
            )

    forward.zero_grad = mod.zero_grad
    forward.named_parameters = mod.named_parameters
    return forward


compiled_function = aot_function
compiled_module = aot_module<|MERGE_RESOLUTION|>--- conflicted
+++ resolved
@@ -1042,9 +1042,6 @@
 
     @wraps(CompiledFunction.apply)
     def compiled_function(*args):
-<<<<<<< HEAD
-        return CompiledFunction.apply(*remove_dupe_args(args))
-=======
         # Step 1: remove dupe args
         no_dupe_args = remove_dupe_args(args)
 
@@ -1130,7 +1127,6 @@
             return fw_outs_including_aliases
         else:
             return fw_outs
->>>>>>> 4832ed83
 
     return compiled_function
 
