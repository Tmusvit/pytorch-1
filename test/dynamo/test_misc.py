# Owner(s): ["module: dynamo"]
import abc
import collections
import copy
import dataclasses
import dis
import enum
import logging
import math
import operator
import os
import sys
import typing
import unittest
import unittest.mock as mock
import weakref
from unittest.mock import patch

import numpy as np
import torch

import torch._dynamo.test_case
import torch._dynamo.testing
import torch.onnx.operators
from torch._C import FileCheck
from torch._dynamo import bytecode_transformation, graph_break
from torch._dynamo.output_graph import OutputGraph
from torch._dynamo.testing import (
    CompileCounter,
    requires_static_shapes,
    same,
    unsupported,
)

from torch._dynamo.utils import CompileProfiler, ifdyn, ifunspec
from torch.ao.quantization import MinMaxObserver
from torch.ao.quantization.fake_quantize import FakeQuantize
from torch.ao.quantization.qconfig import QConfig
from torch.ao.quantization.quantize_fx import prepare_qat_fx
from torch.autograd.profiler import _enable_dynamo_cache_lookup_profiler
from torch.nn import functional as F
from torch.testing._internal.common_cuda import (
    PLATFORM_SUPPORTS_FUSED_SDPA,
    SM80OrLater,
)
from torch.testing._internal.common_utils import freeze_rng_state
from torch.testing._internal.jit_utils import JitTestCase

mytuple = collections.namedtuple("mytuple", ["a", "b", "ab"])


def my_custom_function(x):
    return x + 1


class MyPickledModule(torch.nn.Module):
    def __init__(self, z):
        super().__init__()
        self.z = z

    def forward(self, x, y):
        return x * x * x + y + self.z


# These are used for test_{cond/map}_with_quantization
default_symmetric_fake_quant = FakeQuantize.with_args(
    observer=MinMaxObserver, qscheme=torch.per_tensor_symmetric, dtype=torch.quint8
)
default_weight_symmetric_fake_quant = FakeQuantize.with_args(
    observer=MinMaxObserver, qscheme=torch.per_tensor_symmetric, dtype=torch.qint8
)
uniform_qconfig_8bit = QConfig(
    activation=default_symmetric_fake_quant,
    weight=default_weight_symmetric_fake_quant.with_args,
)
qconfig_dict = {"object_type": [(torch.nn.Linear, uniform_qconfig_8bit)]}


class MiscTests(torch._dynamo.test_case.TestCase):
    def test_boolarg(self):
        def boolarg(aa, bb, flag):
            if flag:
                return aa - bb
            else:
                return bb - aa

        a = torch.randn(10, 10)
        b = torch.randn(10, 10)
        correct1 = boolarg(a, b, True)
        correct2 = boolarg(a, b, False)
        correct3 = boolarg(a, b, None)
        counter = CompileCounter()
        opt_boolarg = torch._dynamo.optimize_assert(counter)(boolarg)
        val1 = opt_boolarg(a, b, True)
        val2 = opt_boolarg(a, b, False)
        val3 = opt_boolarg(a, b, None)
        val4 = opt_boolarg(a, b, True)
        self.assertTrue(same(val1, correct1))
        self.assertTrue(same(val2, correct2))
        self.assertTrue(same(val3, correct3))
        self.assertTrue(same(val4, correct1))
        self.assertEqual(counter.frame_count, 3)

    def test_callpacked(self):
        def call_packed(args):
            a, b, c = args
            return a - b * c

        counter = CompileCounter()
        a = torch.randn(10, 10)
        b = torch.randn(10, 10)
        c = torch.randn(10, 10)
        correct = call_packed([a, b, c])
        opt_call_packed = torch._dynamo.optimize_assert(counter)(call_packed)
        val1 = opt_call_packed([a, b, c])
        val2 = opt_call_packed((a, b, c))
        val3 = opt_call_packed([a, b, c])
        val4 = opt_call_packed((a, b, c))
        self.assertTrue(same(val1, correct))
        self.assertTrue(same(val2, correct))
        self.assertTrue(same(val3, correct))
        self.assertTrue(same(val4, correct))
        self.assertEqual(counter.frame_count, 2)

    def test_raises(self):
        def fn(a, b, c, cls):
            x = a + b - c * 10
            raise cls(str(x))

        counter = CompileCounter()
        a = torch.randn(10, 10)
        b = torch.randn(10, 10)
        c = torch.randn(10, 10)
        opt_fn = torch._dynamo.optimize(counter)(fn)
        self.assertRaises(AssertionError, lambda: opt_fn(a, b, c, AssertionError))
        self.assertEqual(counter.frame_count, 1)
        self.assertEqual(counter.op_count, 3)

    def test_inplace(self):
        def inplace1(a, b):
            o = torch.empty((10, 10))
            o.copy_(a)
            o -= b
            return o

        torch._dynamo.testing.standard_test(self, inplace1, 2, expected_ops=3)

    def test_unpack4(self):
        def unpack4(a, b):
            a = a[:5, :]
            b = b[:5, :]
            x, y = a.size()
            o = torch.empty((x, y))
            o.copy_(a / b)
            return o

        torch._dynamo.testing.standard_test(
            self, unpack4, 2, expected_ops=5, expected_ops_dynamic=8
        )

    def test_unpack5(self):
        def unpack5(a, b):
            a = a[:5, :]
            b = b[:5, :]
            x, y = a.shape
            o = torch.empty((x, y))
            o.copy_(a / b)
            return o

        torch._dynamo.testing.standard_test(
            self, unpack5, 2, expected_ops=5, expected_ops_dynamic=8
        )

    def test_matmul1(self):
        def matmul_op1(a, b):
            return a @ b

        # TODO(jansel): FX doesn't support this, should add upstream support
        torch._dynamo.testing.standard_test(self, matmul_op1, 2, expected_ops=1)

    def test_int_shape_binops(self):
        def fn(x):
            # Test reversal by putting int arg first.
            y = 15 - x.shape[0]
            y = 4 + y
            y = 5 * y
            y = 2 % y
            y = 3**y
            y = 10 // y
            y = pow(2, y)
            y = 10 / y
            return x + y

        torch._dynamo.testing.standard_test(
            self, fn, 1, expected_ops=1, expected_ops_dynamic=11
        )

    def test_shape_int_inplace_binops(self):
        def fn(x):
            p = x.shape[0]
            p += 2
            p -= 2
            p **= 2
            p /= 2
            p *= 2
            p //= 2
            p %= 2
            return x + p

        torch._dynamo.testing.standard_test(
            self, fn, 1, expected_ops=1, expected_ops_dynamic=10
        )

    def test_int_shape_inplace_binops(self):
        def fn(x):
            p = x.shape[0]
            # Test reversal by putting constant first
            y = 2
            y += p
            y = 2
            y -= p
            y = 2
            y **= p
            y = 2
            y /= p
            y = 2
            y *= p
            y = 2
            y //= p
            y = 2
            y %= p
            return x + y

        torch._dynamo.testing.standard_test(
            self, fn, 1, expected_ops=1, expected_ops_dynamic=10
        )

    def test_int_int_comparisons(self):
        def fn(x):
            if 2 != 2:
                out = 1
            elif 2 < 1:
                out = 1
            elif 1 > 2:
                out = 1
            elif 1 >= 2:
                out = 1
            elif 2 <= 1:
                out = 1
            elif 2 == 2:
                out = 2
            else:
                out = 1
            return x + out

        torch._dynamo.testing.standard_test(self, fn, 1, expected_ops=1)

    def test_shape_int_comparisons(self):
        def fn(x):
            a = x.shape[0]
            # Ensure support for constant on right side
            if a != 10:
                out = 1
            elif a < 2:
                out = 1
            elif a > 12:
                out = 1
            elif a >= 12:
                out = 1
            elif a <= 2:
                out = 1
            elif a == 10:
                out = 2
            else:
                out = 1
            return x + out

        # expect for dynamic: size, index, 6 comparison ops, add
        torch._dynamo.testing.standard_test(
            self, fn, 1, expected_ops=1, expected_ops_dynamic=9
        )

    def test_int_shape_comparisons(self):
        def fn(x):
            a = x.shape[0]
            # Ensure support for constant on left side
            if 10 != a:
                out = 1
            elif 12 < a:
                out = 1
            elif 2 > a:
                out = 1
            elif 2 >= a:
                out = 1
            elif 12 <= a:
                out = 1
            elif 10 == a:
                out = 2
            else:
                out = 1
            return x + out

        # expect for dynamic: size, index, 6 comparison ops, add
        torch._dynamo.testing.standard_test(
            self, fn, 1, expected_ops=1, expected_ops_dynamic=9
        )

    def test_param_shape_binops(self):
        class MyModule(torch.nn.Module):
            def __init__(self):
                super().__init__()
                self.param = torch.nn.Parameter(torch.randn(15))

            def forward(self, x):
                # Test reversal by putting param shape arg first.
                p = self.param.shape[0]
                y = p - x.shape[0]
                y = p + y
                y = p * y
                y = p % y
                y = p**y
                y = p // y
                y = pow(p, y)
                y = p / y
                return x + y

        counts = torch._dynamo.testing.CompileCounter()
        mod = MyModule()
        optimized_mod = torch._dynamo.optimize(counts, nopython=True)(mod)

        x = torch.randn(3)
        ref = mod(x)
        res = optimized_mod(x)

        self.assertTrue(same(ref, res))
        self.assertEqual(counts.frame_count, 1)
        expected_op_count = 13 if torch._dynamo.testing.config.dynamic_shapes else 1
        self.assertEqual(counts.op_count, expected_op_count)

    def test_user_defined_binop(self):
        class MyClass:
            def __init__(self, value):
                self.value = value

            def __radd__(self, other):
                return self.value + other

        def fn(x, c):
            y = x.shape[0] + c
            return x + y

        counts = torch._dynamo.testing.CompileCounter()
        opt_fn = torch._dynamo.optimize(counts)(fn)

        x = torch.randn(3)
        c = MyClass(4)
        ref = fn(x, c)
        res = opt_fn(x, c)

        self.assertTrue(same(ref, res))
        self.assertEqual(counts.frame_count, 1)
        expected_op_count = 4 if torch._dynamo.testing.config.dynamic_shapes else 1
        self.assertEqual(counts.op_count, expected_op_count)

    def test_compare_shapes_eq(self):
        def compare_shapes(a, b, to_list):
            x = list(a.unsqueeze(-1).shape) if to_list else a.shape
            y = list(b.unsqueeze(-1).shape) if to_list else b.shape
            if x == y:
                return a + 1
            else:
                return a + 2

        # Test both ListVariable and ShapeVariable
        torch._dynamo.testing.standard_test(
            self, lambda a, b: compare_shapes(a, b, to_list=True), 2
        )
        torch._dynamo.testing.standard_test(
            self, lambda a, b: compare_shapes(a, b, to_list=False), 2
        )

    def test_compare_shapes_tuple_eq(self):
        def compare_shapes(a, b):
            x = tuple(a.unsqueeze(-1).shape)
            y = tuple(b.unsqueeze(-1).shape)
            if x == y:
                return a + 1
            else:
                return a + 2

        torch._dynamo.testing.standard_test(self, lambda a, b: compare_shapes(a, b), 2)

    def test_compare_shapes_tuple_neq(self):
        def compare_shapes(a, b):
            x = tuple(a.unsqueeze(-1).shape)
            y = tuple(b.unsqueeze(-1).shape)
            if x != y:
                return a + 1
            else:
                return a + 2

        torch._dynamo.testing.standard_test(self, lambda a, b: compare_shapes(a, b), 2)

    def test_compare_shapes_neq(self):
        def compare_shapes(a, b, to_list):
            x = list(a.unsqueeze(-1).shape) if to_list else a.shape
            y = list(b.unsqueeze(-1).shape) if to_list else b.shape
            if x != y:
                return a + 1
            else:
                return a + 2

        # Test both ListVariable and ShapeVariable
        torch._dynamo.testing.standard_test(
            self, lambda a, b: compare_shapes(a, b, to_list=True), 2
        )
        torch._dynamo.testing.standard_test(
            self, lambda a, b: compare_shapes(a, b, to_list=False), 2
        )

    @patch.object(torch._dynamo.config, "dynamic_shapes", True)
    def test_compare_shapes_with_constant(self):
        def compare_shapes(a):
            x = a.shape
            if x[0] != 3:
                return a * 4
            return a * 3

        guard_failure = None

        def guard_failures(failure):
            nonlocal guard_failure
            guard_failure = failure

        opt_fn = torch._dynamo.optimize(
            "eager", nopython=True, guard_fail_fn=guard_failures
        )(compare_shapes)
        opt_fn(torch.randn([3, 4]))
        opt_fn(torch.randn([4, 3]))
        self.assertEqual(guard_failure.reason, "a.size()[0] == 3")

    def test_builtin_isinstance(self):
        def fn(x):
            t = torch.arange(1, 3)
            a = isinstance(x, torch.Tensor)
            b = isinstance(t, torch.Tensor)
            c = isinstance(x, int)
            d = isinstance(3, int)
            e = isinstance([1, 2, 3], list)
            f = isinstance({"foo": 1, "bar": 2}, dict)
            res = [a, b, c, d, e, f]
            # Can't run yet due to other unimplemented instructions
            # res += [isinstance(torch.nn.LazyLinear(2, 3), torch.nn.Linear)]
            return res

        torch._dynamo.testing.standard_test(self, fn, 1, expected_ops=1)

    def test_fold(self):
        def fn(a):
            return a + math.sqrt(63)

        torch._dynamo.testing.standard_test(self, fn, 1, expected_ops=1)

    def test_shape_unpack(self):
        def fn(x):
            a, b = x.size()
            return x * b

        i = torch.randn(5, 10)
        r1 = fn(i)
        opt_fn = torch._dynamo.optimize("eager")(fn)
        r2 = opt_fn(i)
        self.assertTrue(same(r1, r2))

    def test_tensor_iter(self):
        def fn(x):
            for y in x:
                y.add_(1.0)
            return y

        # expect extra size node for dynamic
        torch._dynamo.testing.standard_test(
            self, fn, 1, expected_ops=20, expected_ops_dynamic=21
        )

    def test_empty_list(self):
        def fn(x, ll):
            if len(ll) == 0 and not ll and ll is not None:
                return x + 1

        i = torch.randn(5, 10)
        r1 = fn(i, [])
        opt_fn = torch._dynamo.optimize("eager")(fn)
        r2 = opt_fn(i, [])
        r3 = opt_fn(i, tuple())
        self.assertTrue(same(r1, r2))
        self.assertTrue(same(r1, r3))

    def test_min_max_over_iterable(self):
        def get_test_fn(func):
            def _fn(a, b, func=func):
                # try all of list, iterator, tuple, vararg.
                lst = [a.shape[0] + 1, 8, a.shape[0]]
                x = func(lst)
                y = func(iter(lst))
                z = func(tuple(lst))
                w = func(*lst)
                return a + (x + y + z + w)

            return _fn

        # expect for dynamic:
        # 2 * (size, getitem) ops +
        # 1 add op +
        # 4 * 2 min / max ops +
        # 4 final add ops = 17
        torch._dynamo.testing.standard_test(
            self, get_test_fn(func=min), 2, expected_ops=1, expected_ops_dynamic=17
        )
        torch._dynamo.testing.standard_test(
            self, get_test_fn(func=max), 2, expected_ops=1, expected_ops_dynamic=17
        )

    def test_config_obj(self):
        class Cfg:
            def __init__(self):
                self.val = 0.5
                self.count = 3

        def fn(x, cfg):
            for i in range(cfg.count):
                x = x + cfg.val
            return x

        cfg1 = Cfg()
        cfg1.val = 1.0
        cfg2 = Cfg()
        v = torch.zeros(1)
        cnts = torch._dynamo.testing.CompileCounter()
        opt_fn = torch._dynamo.optimize(cnts)(fn)
        v = opt_fn(v, cfg1)  # 3
        v = opt_fn(v, cfg2)  # 4.5
        cfg2.count = 1
        v = opt_fn(v, cfg2)  # 5
        cfg2.val = 2.0
        v = opt_fn(v, cfg2)  # 7
        self.assertEqual(v[0], 7)
        self.assertEqual(cnts.op_count, 8)

    def test_config_getattr_default(self):
        class Cfg:
            def __init__(self):
                self.val = 0.5
                self.count = 10

        def fn(x, cfg):
            if getattr(cfg, "just_add_7", False):
                return x + 7
            for i in range(cfg.count):
                x = x + cfg.val
            return x

        cfg1 = Cfg()
        v = torch.zeros(1)
        cnts = torch._dynamo.testing.CompileCounter()
        opt_fn = torch._dynamo.optimize(cnts)(fn)
        self.assertEqual(opt_fn(v, cfg1)[0], 5)
        self.assertEqual(opt_fn(v, cfg1)[0], 5)
        cfg1.just_add_7 = True
        self.assertEqual(opt_fn(v, cfg1)[0], 7)
        self.assertEqual(opt_fn(v, cfg1)[0], 7)
        cfg1.just_add_7 = False
        self.assertEqual(opt_fn(v, cfg1)[0], 5)
        self.assertEqual(opt_fn(v, cfg1)[0], 5)
        self.assertEqual(cnts.frame_count, 3)

    def test_size_input(self):
        def fn(x, s):
            a, b = s
            return x + (a - b)

        v = torch.zeros(10, 20)
        cnts = torch._dynamo.testing.CompileCounter()
        opt_fn = torch._dynamo.optimize(cnts)(fn)
        self.assertEqual(opt_fn(v, v.size())[0, 0], -10)
        self.assertEqual(opt_fn(v, (10, 20))[0, 0], -10)
        self.assertEqual(opt_fn(v, [10, 20])[0, 0], -10)
        # One recompile per differing input type
        self.assertEqual(cnts.frame_count, 3)

    def test_cell_output1(self):
        out = None

        def fn(a, b):
            nonlocal out
            out = a + b * 10

        v = torch.Tensor([100])
        cnts = torch._dynamo.testing.CompileCounter()
        opt_fn = torch._dynamo.optimize(cnts)(fn)
        self.assertIsNone(opt_fn(v, v))
        self.assertEqual(out[0], 1100)
        self.assertEqual(cnts.op_count, 2)

    def test_cell_output2(self):
        out = None

        def fn(a, b):
            nonlocal out
            c = unsupported(a, b)
            out = a + b * 10 + c

        v = torch.Tensor([100])
        cnts = torch._dynamo.testing.CompileCounter()
        opt_fn = torch._dynamo.optimize(cnts)(fn)
        self.assertIsNone(opt_fn(v, v))
        self.assertEqual(out[0], 1200)
        self.assertEqual(cnts.op_count, 3)

    def test_return_nested_function(self):
        out = None

        def fn(a, b):
            nonlocal out
            c = a + b
            d = a + 1.0

            def fn2(f: int = 7, g: float = 9.0):
                nonlocal out
                out = a + b * 10
                return c * f - d * g

            return fn2

        v1 = torch.Tensor([100])
        v2 = torch.Tensor([200])
        cnts = torch._dynamo.testing.CompileCounter()
        opt_fn = torch._dynamo.optimize(cnts)(fn)
        opt_fn_ret = torch._dynamo.optimize(cnts)(opt_fn(v1, v2))
        self.assertEqual(opt_fn_ret(1.5)[0], -459)
        self.assertEqual(out[0], 2100)
        self.assertEqual(cnts.frame_count, 2)
        self.assertEqual(cnts.op_count, 7)

    def test_tensor_dict1(self):
        def fn(inputs):
            return inputs["a"] - inputs["b"] * 1.5

        v1 = torch.Tensor([100])
        v2 = torch.Tensor([200])
        cnts = torch._dynamo.testing.CompileCounter()
        opt_fn = torch._dynamo.optimize(cnts)(fn)
        self.assertEqual(opt_fn({"a": v1, "b": v2})[0], -200)
        self.assertEqual(cnts.frame_count, 1)
        self.assertEqual(cnts.op_count, 2)

    def test_tensor_dict2(self):
        def fn1(inputs):
            total = torch.zeros(1)
            for k, v in inputs.items():
                total += v
            return total

        def fn2(inputs):
            total = torch.zeros(1)
            for v in inputs.values():
                total += v
            return total

        def fn3(inputs):
            total = torch.zeros(1)
            for k in inputs.keys():
                total += inputs[k]
            return total

        v1 = torch.Tensor([100])
        v2 = torch.Tensor([200])
        cnts = torch._dynamo.testing.CompileCounter()
        opt_fn1 = torch._dynamo.optimize(cnts)(fn1)
        opt_fn2 = torch._dynamo.optimize(cnts)(fn2)
        opt_fn3 = torch._dynamo.optimize(cnts)(fn3)
        self.assertEqual(opt_fn1({"a": v1, "b": v2})[0], 300)
        self.assertEqual(opt_fn2({"a": v1, "b": v2})[0], 300)
        self.assertEqual(opt_fn3({"a": v1, "b": v2})[0], 300)
        self.assertEqual(cnts.frame_count, 3)
        self.assertEqual(cnts.op_count, 9)

    def test_dictcomp(self):
        def fn1(inputs):
            return {k: v + 1 for k, v in inputs.items()}

        v1 = torch.Tensor([100])
        v2 = torch.Tensor([200])
        cnts = torch._dynamo.testing.CompileCounter()
        opt_fn1 = torch._dynamo.optimize(cnts)(fn1)
        self.assertEqual(opt_fn1({"a": v1, "b": v2})["a"], 101)
        self.assertEqual(opt_fn1({"a": v1, "b": v2})["b"], 201)
        self.assertEqual(cnts.frame_count, 1)
        self.assertEqual(cnts.op_count, 2)

    def test_listcomp(self):
        def fn2(inputs):
            return torch.sum(torch.cat([v + 1 for k, v in inputs.items()], 0))

        v1 = torch.Tensor([100])
        v2 = torch.Tensor([200])
        cnts = torch._dynamo.testing.CompileCounter()
        opt_fn2 = torch._dynamo.optimize(cnts)(fn2)
        self.assertEqual(opt_fn2({"a": v1, "b": v2}), 302)
        self.assertEqual(cnts.frame_count, 1)
        self.assertEqual(cnts.op_count, 4)

    def test_is_floating_point(self):
        def fn(a, b):
            x = a + 1.0
            if torch.is_floating_point(b):
                x = x + b
            return x + 2.0

        return torch._dynamo.testing.standard_test(self, fn=fn, nargs=2, expected_ops=3)

    def test_is_floating_point2(self):
        def fn(a, b):
            x = a + 1.0
            if b.is_floating_point():
                x = x + b
            return x + 2.0

        return torch._dynamo.testing.standard_test(self, fn=fn, nargs=2, expected_ops=3)

    def test_is_tensor(self):
        def fn(a, b):
            x = a + 1.0
            if torch.is_tensor(b):
                x = x + b
            return x + 2.0

        return torch._dynamo.testing.standard_test(self, fn=fn, nargs=2, expected_ops=3)

    def test_is_tensor2(self):
        def fn(x):
            if torch.is_tensor(x):
                return x + 1
            else:
                return torch.ones([2, 3])

        x1 = {"input": torch.rand(2, 3)}
        x2 = torch.rand(2, 3)
        ref1 = fn(x1)
        ref2 = fn(x2)
        opt_fn = torch._dynamo.optimize("eager")(fn)
        res1 = opt_fn(x1)
        res2 = opt_fn(x2)
        self.assertEqual(ref1, res1)
        self.assertEqual(ref2, res2)

    def test_numel(self):
        def fn(a):
            return (a + a.numel() + torch.numel(a), a + a.nelement())

        return torch._dynamo.testing.standard_test(
            self, fn=fn, nargs=1, expected_ops=3, expected_ops_dynamic=6
        )

    def test_pair(self):
        def fn(a):
            return (
                torch.zeros(torch.nn.modules.utils._pair(a.size()))
                + a
                + torch.ones(torch.nn.modules.utils._ntuple(3)(3)).sum()
            )

        return torch._dynamo.testing.standard_test(
            self, fn=fn, nargs=1, expected_ops=5, expected_ops_dynamic=8
        )

    @patch.object(torch._dynamo.config, "dynamic_shapes", True)
    @patch.object(torch._dynamo.config, "capture_scalar_outputs", True)
    def test_tensor_item_capture(self):
        def fn(a, b):
            return (a + b).sum().item()

        v1 = torch.randn((10, 10))
        v2 = torch.randn((10, 10))
        correct = fn(v1, v2)
        cnts = torch._dynamo.testing.CompileCounter()
        opt_fn = torch._dynamo.optimize((cnts))(fn)
        self.assertEqual(opt_fn(v1, v2), correct)
        self.assertEqual(cnts.frame_count, 1)
        self.assertEqual(cnts.op_count, 3)

    @patch.object(torch._dynamo.config, "dynamic_shapes", True)
    @patch.object(torch._dynamo.config, "capture_scalar_outputs", False)
    def test_tensor_item_no_capture(self):
        def fn(a, b):
            return (a + b).sum().item()

        v1 = torch.randn((10, 10))
        v2 = torch.randn((10, 10))
        correct = fn(v1, v2)
        cnts = torch._dynamo.testing.CompileCounter()
        opt_fn = torch._dynamo.optimize((cnts))(fn)
        self.assertEqual(opt_fn(v1, v2), correct)
        self.assertEqual(cnts.frame_count, 1)
        self.assertEqual(cnts.op_count, 2)

    def test_namedtuple1(self):
        def fn(a, b):
            tmp = mytuple(a, b, a + b)
            return mytuple(tmp.a, tmp[1], tmp.ab + b)

        v1 = torch.Tensor([10])
        v2 = torch.Tensor([20])
        cnts = torch._dynamo.testing.CompileCounter()
        opt_fn = torch._dynamo.optimize(cnts)(fn)
        self.assertEqual(opt_fn(v1, v2).ab, 50)
        self.assertEqual(cnts.frame_count, 1)
        self.assertEqual(cnts.op_count, 2)

    def test_namedtuple2(self):
        def fn(packed):
            a, b, c = packed
            if hasattr(packed, "b"):
                b = packed.b + 1
            c = packed[2]
            return a + b + c

        v1 = torch.Tensor([1])
        v2 = torch.Tensor([2])
        v3 = torch.Tensor([3])
        cnts = torch._dynamo.testing.CompileCounter()
        opt_fn = torch._dynamo.optimize(cnts)(fn)
        self.assertEqual(opt_fn(mytuple(v1, v2, v3))[0], 7)
        self.assertEqual(cnts.frame_count, 1)
        self.assertEqual(cnts.op_count, 3)

    def test_namedtuple3(self):
        def fn(x, packed):
            if isinstance(packed, mytuple):
                return x + 1
            else:
                return x - 1

        x = torch.rand([2, 3])
        packed = mytuple(1, 2, 3)
        ref = fn(x, packed)
        opt_fn = torch._dynamo.optimize("eager")(fn)
        res = opt_fn(x, packed)
        self.assertTrue(same(ref, res))

    def test_range_input(self):
        def fn(a, rng):
            x = a
            for i in rng:
                x = x + i
            return x

        def fn1(a):
            return fn(a, rng=range(3))

        return torch._dynamo.testing.standard_test(
            self, fn=fn1, nargs=1, expected_ops=3
        )

    def test_range_with_shape(self):
        def fn(a):
            for i in range(1, a.shape[0]):
                a += 1
            return a

        # expect 1 more op (size call) for dynamic
        return torch._dynamo.testing.standard_test(
            self, fn=fn, nargs=1, expected_ops=9, expected_ops_dynamic=10
        )

    def test_no_grad(self):
        def fn1(a, b):
            x = a + 1
            # redundant no_grad should get ignored
            with torch.no_grad():
                x = x + b
            x = x + 2
            return x

        def fn2(a, b):
            x = a + 1
            with torch.set_grad_enabled(False):
                x = x + b
            x = x + 2
            return x

        def fn3(a, b):
            x = a + 1
            with torch.enable_grad():
                x = x + b
            x = x + 2
            return x

        def fn4(a, b):
            x = a + 1
            with torch.set_grad_enabled(True):
                if torch.is_grad_enabled():
                    x = x + b
            x = x + 2
            return x

        with torch.no_grad():
            torch._dynamo.testing.standard_test(self, fn=fn1, nargs=2, expected_ops=5)
            torch._dynamo.testing.standard_test(self, fn=fn2, nargs=2, expected_ops=5)
            torch._dynamo.testing.standard_test(self, fn=fn3, nargs=2, expected_ops=5)
            torch._dynamo.testing.standard_test(self, fn=fn4, nargs=2, expected_ops=5)
        with torch.enable_grad():
            torch._dynamo.testing.standard_test(self, fn=fn1, nargs=2, expected_ops=5)
            torch._dynamo.testing.standard_test(self, fn=fn2, nargs=2, expected_ops=5)
            torch._dynamo.testing.standard_test(self, fn=fn3, nargs=2, expected_ops=5)
            torch._dynamo.testing.standard_test(self, fn=fn4, nargs=2, expected_ops=5)

    def test_grad_mode_guard(self):
        def fn(a, b):
            prev_grad = torch.is_grad_enabled()
            torch.set_grad_enabled(False)
            a = a + 1
            a.tolist()  # graph break
            ret = a + b
            torch.set_grad_enabled(prev_grad)
            return ret

        a = torch.randn([3, 4])
        b = torch.randn([3, 4])
        cnts = torch._dynamo.testing.CompileCounter()
        opt_fn = torch._dynamo.optimize(cnts)(fn)
        for _ in range(10):
            opt_fn(a, b)
        self.assertEqual(cnts.frame_count, 2)

    def test_nested_grad_mode_graph_break(self):
        def fn(x):
            before = torch.is_grad_enabled()
            with torch.set_grad_enabled(False):
                torch._dynamo.graph_break()
                with torch.set_grad_enabled(True):
                    x = torch.mul(x, 5)
                    torch._dynamo.graph_break()
                    x = torch.sqrt(x)
                    assert torch.is_grad_enabled()
                assert not torch.is_grad_enabled()
            assert torch.is_grad_enabled() == before
            return x

        a = torch.randn([3, 4])
        cnts = torch._dynamo.testing.CompileCounter()
        opt_fn = torch._dynamo.optimize(cnts)(fn)

        for _ in range(10):
            opt_fn(a)
        self.assertEqual(cnts.frame_count, 3)

    def test_build_tuple_unpack(self):
        def fn1(a, b, c):
            return a - b / c

        def fn2(a, b, c):
            tmp1 = (a,)
            tmp2 = (b, c)
            args = (*tmp1, *tmp2)
            return fn1(*args)

        def fn3(a, *args):
            return fn1(a, *args)

        torch._dynamo.testing.standard_test(self, fn=fn2, nargs=3, expected_ops=2)
        torch._dynamo.testing.standard_test(self, fn=fn3, nargs=3, expected_ops=2)

    def test_list_mul(self):
        def fn(count):
            head_mask = count * [None] * count
            return head_mask

        cnts = torch._dynamo.testing.CompileCounter()
        opt_fn = torch._dynamo.optimize(cnts)(fn)
        self.assertEqual(opt_fn(2), [None] * 4)
        # TODO: the captured frame here is a bit goofy, because we don't
        # output anything and none of the traced operations have side
        # effects.  Probably need better heuristic for bailing on
        # dynamo if there are no outputs
        self.assertEqual(cnts.frame_count, ifunspec(1, 0))
        self.assertEqual(cnts.op_count, ifunspec(2, 0))

    def test_list_slice_mul(self):
        def fn(count):
            a = [1, 2, 3]
            head_mask = count * a[1:] * count
            return head_mask

        cnts = torch._dynamo.testing.CompileCounter()
        opt_fn = torch._dynamo.optimize(cnts)(fn)
        self.assertEqual(opt_fn(2), [2, 3] * 4)
        self.assertEqual(cnts.frame_count, ifunspec(1, 0))
        self.assertEqual(cnts.op_count, ifunspec(14, 0))

    def test_tuple_mul(self):
        def fn(count):
            head_mask = count * (2, 3) * count
            return head_mask

        cnts = torch._dynamo.testing.CompileCounter()
        opt_fn = torch._dynamo.optimize(cnts)(fn)
        self.assertEqual(opt_fn(2), (2, 3) * 4)
        self.assertEqual(cnts.frame_count, ifunspec(1, 0))
        self.assertEqual(cnts.op_count, ifunspec(14, 0))

    def test_tuple_mul_with_shape(self):
        def fn(a):
            x = a.shape[0]
            y = 2 * (x, 3) * 2
            return a + y[4]

        # expect 3 ops post folding for dynamic case: size, index, add
        torch._dynamo.testing.standard_test(
            self, fn, 1, expected_ops=1, expected_ops_dynamic=3
        )

    def test_tuple_iadd_with_shape(self):
        def fn(a):
            output = (a + a.shape[0], a - a.shape[0])
            # tuple += tuple
            output += (a - a.shape[0], a + a.shape[0])
            # tuple += constant tuple
            output += (2, 3)
            return output

        # expect 4 add / subs for static, 4 * 3 (size, index, math op) for dynamic
        torch._dynamo.testing.standard_test(
            self, fn, 1, expected_ops=4, expected_ops_dynamic=12
        )

    def test_list_iadd_with_shape(self):
        def fn(a):
            output = [a + a.shape[0], a - a.shape[0]]
            # list += list
            output += [a - a.shape[0], a + a.shape[0]]
            # list += tuple
            output += (a + a.shape[0], a - a.shape[0])
            return output

        # expect 6 add / subs for static, 6 * 3 (size, index, math op) for dynamic
        torch._dynamo.testing.standard_test(
            self, fn, 1, expected_ops=6, expected_ops_dynamic=18
        )

    def test_user_getattr1(self):
        class MyConfig(dict):
            def __getattr__(self, name):
                return self[name]

        def fn(cfg, x, y):
            return x + y + cfg.offset

        x = torch.randn(10)
        cfg = MyConfig(offset=5)
        cnts = torch._dynamo.testing.CompileCounter()
        opt_fn = torch._dynamo.optimize(cnts)(fn)
        self.assertTrue(same(opt_fn(cfg, x, x), 2 * x + 5))
        self.assertEqual(cnts.frame_count, 1)
        self.assertEqual(cnts.op_count, 2)

    def test_user_getattr2(self):
        class MyConfig:
            defined_on_class = 1

            def __init__(self):
                self.defined_on_object = 2

            def __getattr__(self, name):
                return 3

        def fn(cfg, x):
            return x + cfg.defined_on_class - cfg.defined_on_object + cfg.not_defined

        x = torch.randn(10)
        cfg = MyConfig()
        cnts = torch._dynamo.testing.CompileCounter()
        opt_fn = torch._dynamo.optimize(cnts)(fn)
        self.assertTrue(same(opt_fn(cfg, x), x + 1 - 2 + 3))
        self.assertEqual(cnts.frame_count, 1)
        self.assertEqual(cnts.op_count, 3)

    def test_user_getattribute(self):
        class MyObject:
            def __init__(self):
                self.custom_dict = {"a": torch.rand((2, 2))}
                self.my_number = 42

            def __getattribute__(self, name):
                custom_dict = super().__getattribute__("custom_dict")
                if name in custom_dict:
                    return custom_dict[name]
                return super().__getattribute__(name)

            def run(self, x):
                return self.my_number * x + self.a * x

        def fn(obj, x):
            return obj.run(x)

        obj = MyObject()
        x = torch.rand((2, 2))
        cnts = torch._dynamo.testing.CompileCounter()
        opt_fn = torch._dynamo.optimize(cnts)(fn)
        self.assertTrue(same(opt_fn(obj, x), fn(obj, x)))

    def test_nn_module_getattr(self):
        class MyMod(torch.nn.Module):
            def __init__(self):
                super().__init__()
                self.custom_dict = {"queue": [torch.rand((2, 2)) for _ in range(3)]}
                self.other_attr = torch.rand((2, 2))

            def __getattr__(self, name):
                custom_dict = self.custom_dict
                if name in custom_dict:
                    return custom_dict[name]
                return super().__getattr__(name)

            def forward(self, x):
                return x @ self.other_attr + self.queue[-1]

        x = torch.rand((2, 2))
        mod = MyMod()
        cnts = torch._dynamo.testing.CompileCounter()
        opt_mod = torch._dynamo.optimize(cnts)(mod)
        self.assertTrue(same(opt_mod(x), mod(x)))
        self.assertTrue(cnts.frame_count, 1)
        self.assertTrue(cnts.op_count, 2)

    def test_nn_module_getattribute(self):
        class MyMod(torch.nn.Module):
            def __init__(self):
                super().__init__()
                self.my_number = 42

            def __getattribute__(self, name):
                if name == "special_attr":
                    return torch.tensor([[1, 2], [3, 4]])
                return super().__getattribute__(name)

            def forward(self, x):
                return self.my_number * x + self.special_attr * x

        def fn(mod, x):
            return mod(x)

        mod = MyMod()
        x = torch.rand((2, 2))
        cnts = torch._dynamo.testing.CompileCounter()
        opt_fn = torch._dynamo.optimize(cnts)(fn)
        self.assertTrue(same(opt_fn(mod, x), fn(mod, x)))

    def test_user_property(self):
        class MyConfig:
            @property
            def prop5(self):
                return 5

        def fn(cfg, x, y):
            return x + y + cfg.prop5

        x = torch.randn(10)
        cfg = MyConfig()
        cnts = torch._dynamo.testing.CompileCounter()
        opt_fn = torch._dynamo.optimize(cnts)(fn)
        self.assertTrue(same(opt_fn(cfg, x, x), 2 * x + 5))
        self.assertEqual(cnts.frame_count, 1)
        self.assertEqual(cnts.op_count, 2)

    def test_dataclass_fields(self):
        @dataclasses.dataclass
        class MyDataClass:
            a: torch.Tensor
            b: torch.Tensor = None
            c: torch.Tensor = None
            d: torch.Tensor = None
            e: torch.Tensor = None

        def fn(obj):
            class_fields = dataclasses.fields(obj)
            assert len(class_fields)
            assert all(field.default is None for field in class_fields[1:])
            other_fields_are_none = all(
                getattr(obj, field.name) is None for field in class_fields[1:]
            )
            assert not other_fields_are_none

            total = getattr(obj, class_fields[0].name)
            for field in class_fields[1:]:
                v = getattr(obj, field.name)
                if v is not None:
                    total += v

            return total

        obj1 = MyDataClass(torch.randn(10), torch.randn(10), torch.randn(10))
        obj2 = MyDataClass(torch.randn(10), e=torch.randn(10))
        correct1 = fn(obj1)
        correct2 = fn(obj2)

        cnts = torch._dynamo.testing.CompileCounter()
        opt_fn = torch._dynamo.optimize(cnts)(fn)
        self.assertTrue(same(opt_fn(obj1), correct1))
        self.assertEqual(cnts.frame_count, 1)
        self.assertEqual(cnts.op_count, 2)

        torch._dynamo.reset()
        cnts = torch._dynamo.testing.CompileCounter()
        opt_fn = torch._dynamo.optimize(cnts)(fn)
        self.assertTrue(same(opt_fn(obj2), correct2))
        self.assertEqual(cnts.frame_count, 1)
        self.assertEqual(cnts.op_count, 1)

    @requires_static_shapes
    def test_tensor_build_list_unpack(self):
        def fn(x):
            # seen in fastNLP_Bert
            return torch.cat([*x], dim=-1)

        val = torch.randn([1, 1, 473, 768])
        correct = fn(val)
        cnts = torch._dynamo.testing.CompileCounter()
        opt_fn = torch._dynamo.optimize(cnts)(fn)
        self.assertTrue(same(opt_fn(val), correct))
        self.assertEqual(cnts.frame_count, 1)
        self.assertEqual(cnts.op_count, 2)

    def test_numpy_int_constant(self):
        def fn(x, a, b):
            return x + (a % b)

        args = [torch.randn(10), 4096, np.int64(8)]
        correct = fn(*args)
        cnts = torch._dynamo.testing.CompileCounter()
        opt_fn = torch._dynamo.optimize(cnts)(fn)
        self.assertTrue(same(opt_fn(*args), correct))
        self.assertTrue(same(opt_fn(*args), correct))
        self.assertEqual(cnts.frame_count, 1)
        self.assertEqual(cnts.op_count, 2)

    def test_dict_mutation_side_effect(self):
        def fn(d):
            d["c"] = d["a"] + d.pop("b")
            return d

        args1 = {"a": torch.randn(10), "b": torch.randn(10)}
        args2 = dict(args1)
        assert fn(args1) is args1
        cnts = torch._dynamo.testing.CompileCounter()
        opt_fn = torch._dynamo.optimize(cnts)(fn)
        self.assertIs(opt_fn(args2), args2)
        self.assertTrue(same(args1, args2))
        self.assertEqual(cnts.frame_count, 1)
        self.assertEqual(cnts.op_count, 1)

    def test_module_deepcopy(self):
        m1 = torch.nn.Sequential(
            torch.nn.Linear(10, 10),
            torch.nn.ReLU(),
            torch.nn.Linear(10, 10),
            torch.nn.ReLU(),
        )
        m2 = torch.nn.Sequential(
            torch.nn.Linear(10, 10),
            torch.nn.ReLU(),
            torch.nn.Linear(10, 10),
            torch.nn.ReLU(),
        )

        def fn(m, x):
            m_copy = copy.deepcopy(m)
            return m_copy(x)

        v = torch.randn(10)
        correct1 = fn(m1, v)
        correct2 = fn(m2, v)
        cnts = torch._dynamo.testing.CompileCounter()
        opt_fn = torch._dynamo.optimize(cnts)(fn)
        for _ in range(10):
            self.assertTrue(same(opt_fn(m1, v), correct1))
        for _ in range(10):
            self.assertTrue(same(opt_fn(m2, v), correct2))
        self.assertEqual(cnts.frame_count, 1)
        self.assertEqual(cnts.op_count, 4)

    def test_type_copy(self):
        def fn(seq):
            a, b = seq
            return type(seq)([a + 1, b + 2, a + b])

        args1 = [torch.randn(10), torch.randn(10)]
        args2 = (torch.randn(10), torch.randn(10))
        correct1 = fn(args1)
        correct2 = fn(args2)
        cnts = torch._dynamo.testing.CompileCounter()
        opt_fn = torch._dynamo.optimize(cnts)(fn)
        self.assertTrue(same(opt_fn(args1), correct1))
        self.assertTrue(same(opt_fn(args2), correct2))
        self.assertIsInstance(opt_fn(args1), list)
        self.assertIsInstance(opt_fn(args2), tuple)
        self.assertEqual(cnts.frame_count, 2)
        self.assertEqual(cnts.op_count, 6)

    def test_setattr_mutation1(self):
        class MyObj:  # noqa: B903
            def __init__(self, a, b):
                self.a = a
                self.b = b

        def fn(obj):
            obj.c = obj.a * obj.b + 1
            obj.b = obj.a * obj.c + 2
            obj.a = obj.b * obj.c + 3
            obj.c = obj.a * obj.b + 4
            obj.b = obj.a * obj.c + 5
            obj.a = obj.b * obj.c + 6
            return obj

        x1 = torch.randn(10)
        x2 = torch.randn(10)
        obj1 = MyObj(x1, x2)
        obj2 = MyObj(x1, x2)
        fn(obj2)
        cnts = torch._dynamo.testing.CompileCounter()
        opt_fn = torch._dynamo.optimize(cnts)(fn)
        self.assertIs(opt_fn(obj1), obj1)
        self.assertTrue(same(obj1.a, obj2.a))
        self.assertTrue(same(obj1.b, obj2.b))
        self.assertTrue(same(obj1.c, obj2.c))
        self.assertEqual(cnts.frame_count, 1)
        self.assertEqual(cnts.op_count, 12)

    def test_setattr_mutation2(self):
        class MyObj:
            def __init__(self, x):
                self.a = x + 1
                self.b = x + 2

        def fn(x):
            x = x / 3.0
            obj = MyObj(x)
            obj.c = obj.a * obj.b + 1
            obj.b = obj.a * obj.c + 2
            obj.a = obj.b * obj.c + 3
            return obj

        x1 = torch.randn(10)
        obj2 = fn(x1)

        cnts = torch._dynamo.testing.CompileCounter()
        opt_fn = torch._dynamo.optimize(cnts)(fn)
        obj1 = opt_fn(x1)
        self.assertTrue(same(obj1.a, obj2.a))
        self.assertTrue(same(obj1.b, obj2.b))
        self.assertTrue(same(obj1.c, obj2.c))
        self.assertEqual(cnts.frame_count, 1)
        self.assertEqual(cnts.op_count, 9)

    def test_setattr_mutation3(self):
        # TODO(jansel): dead code eliminate the object creation
        class MyObj:
            def __init__(self, x):
                super().__init__()
                self.a = x + 1
                self.b = x + 2

        def fn(x):
            x = x / 3.0
            obj = MyObj(x)
            obj.c = obj.a * obj.b + 1
            obj.b = obj.a * obj.c + 2
            obj.a = obj.b * obj.c + 3
            return obj.a, obj.b, obj.c

        x1 = torch.randn(10)
        obj2 = fn(x1)

        cnts = torch._dynamo.testing.CompileCounter()
        opt_fn = torch._dynamo.optimize(cnts)(fn)
        obj1 = opt_fn(x1)
        self.assertTrue(same(obj1, obj2))
        self.assertEqual(cnts.frame_count, 1)
        self.assertEqual(cnts.op_count, 9)

    def test_user_defined_class_name(self):
        class MyClassFoo:
            pass

        def fn1(a, b, c):
            tmp = MyClassFoo()
            if tmp.__class__.__name__ == "MyClassFoo":
                return a - b / c

        torch._dynamo.testing.standard_test(self, fn=fn1, nargs=3)

    def test_user_defined_class_python_type(self):
        class MyClass1:
            pass

        class ExampleMeta(type):
            pass

        class MyClass2(metaclass=ExampleMeta):
            pass

        def fn(x, c):
            if isinstance(c, MyClass1):
                return x + 1
            elif isinstance(c, MyClass2):
                return x + 2
            else:
                return x + 3

        x = torch.rand(3)
        opt_fn = torch._dynamo.optimize("eager")(fn)
        for c in [MyClass1, MyClass2]:
            ref = fn(x, c)
            res = opt_fn(x, c)
            self.assertTrue(same(ref, res))

    def test_super_calling_with_metaclass(self):
        class ExampleMeta(type):
            pass

        class MyClass1(metaclass=ExampleMeta):
            @classmethod
            def add(cls, x):
                return x + 1

        class MyClass2(MyClass1):
            @classmethod
            def add(cls, x):
                torch._dynamo.graph_break()
                return x + super().add(x)

        def fn(x, obj):
            return x + obj.add(x)

        x = torch.rand(3)
        obj = MyClass2()
        opt_fn = torch._dynamo.optimize("eager")(fn)
        ref = fn(x, obj)
        res = opt_fn(x, obj)
        self.assertTrue(same(ref, res))

    def test_manual_seed(self):
        def fn(a, b):
            x = a + b
            torch.manual_seed(9000)
            return x + 1

        torch._dynamo.testing.standard_test(self, fn=fn, nargs=2, expected_ops=3)

    def test_usr_cls_staticmethod(self):
        class Foo:
            @staticmethod
            def bar(a, b):
                return a + b

        def fn(a, b):
            return Foo.bar(a, b) - 1

        torch._dynamo.testing.standard_test(self, fn=fn, nargs=2)

    def test_usr_cls_classmethod(self):
        class Foo:
            @classmethod
            def bar(cls, a, b):
                return a + b

        def fn(a, b):
            return Foo.bar(a, b) - 1

        torch._dynamo.testing.standard_test(self, fn=fn, nargs=2)

    def test_dunder_methods(self):
        class Foo:
            def __init__(self, val):
                super().__init__()
                self.val = val

            def __add__(self, other):
                return Foo(self.val + other.val)

            def __mul__(self, other):
                return Foo(self.val * other.val)

            def __truediv__(self, other):
                return Foo(self.val / other.val)

            def __sub__(self, other):
                return Foo(self.val - other.val)

        def fn(a, b, c):
            return Foo(a) + Foo(b) * Foo(c) / Foo(a) - Foo(b)

        torch._dynamo.testing.standard_test(self, fn=fn, nargs=3, expected_ops=4)

    def test_function_annotation(self):
        class Variable:
            pass

        def fn(x):
            x = x / 3.0

            def inner(y: typing.List[Variable]):
                return x + 1

            return inner

        x1 = torch.randn(10)
        obj2 = fn(x1)([])

        cnts = torch._dynamo.testing.CompileCounter()
        opt_fn = torch._dynamo.optimize_assert(cnts)(fn)
        opt_fn_inner = torch._dynamo.optimize_assert(cnts)(opt_fn(x1))
        obj1 = opt_fn_inner([])
        self.assertTrue(same(obj1, obj2))
        self.assertEqual(cnts.frame_count, 2)
        self.assertEqual(cnts.op_count, 2)

    def test_nested_closure(self):
        v0 = torch.randn(10)

        def fn1():
            v1 = torch.randn(10)

            def fn2(*args, **kwargs):
                assert len(args) == 1
                assert len(kwargs) == 1
                v2 = torch.randn(10) + args[0] + kwargs["b"]

                def fn3(v3=torch.randn(10)):
                    def fn4():
                        return v0 + v1 + v2 + v3 + 1

                    return fn4

                return fn3

            return fn2(1, b=2)()

        cnts = torch._dynamo.testing.CompileCounter()
        opt_fn1 = torch._dynamo.optimize_assert(cnts)(fn1)
        tmp1 = torch._dynamo.optimize_assert(cnts)(opt_fn1())
        tmp2 = torch._dynamo.optimize_assert(cnts)(opt_fn1())
        self.assertTrue(tmp1().shape, (10,))
        self.assertTrue(same(tmp1(), tmp1()))
        self.assertFalse(same(tmp1(), tmp2()))
        self.assertEqual(cnts.frame_count, 2)
        self.assertEqual(cnts.op_count, 9)

    def test_nested_closure_mutation(self):
        def fn1():
            v1 = torch.randn(10)

            def fn2():
                v2 = torch.randn(10)

                def fn3():
                    nonlocal v1, v2
                    v1 += 1
                    v2 += 2
                    return v1 + v2

                return fn3

            rv = fn2()
            rv()
            rv()
            return rv

        torch.manual_seed(9000)
        counter1 = fn1()
        result1 = [counter1(), counter1(), counter1()]

        torch.manual_seed(9000)
        cnts = torch._dynamo.testing.CompileCounter()
        opt_fn1 = torch._dynamo.optimize_assert(cnts)(fn1)
        counter2 = torch._dynamo.optimize_assert(cnts)(opt_fn1())
        result2 = [counter2(), counter2(), counter2()]
        result1.append(counter1())
        result2.append(counter2())

        self.assertTrue(same(result1, result2))
        self.assertEqual(cnts.frame_count, 2)
        self.assertEqual(cnts.op_count, 11)

    def test_write_to_closures_in_inlining(self):
        out = []
        for use_dynamo in [False, True]:

            def make_counter():
                x = torch.randn(10)

                def counter():
                    nonlocal x
                    x = x + 1
                    return x

                return counter

            torch.manual_seed(0)
            counter = make_counter()
            if not use_dynamo:
                out.append(counter() + counter())
            else:
                cnts = torch._dynamo.testing.CompileCounter()

                @torch._dynamo.optimize(cnts, nopython=True)
                def fn(counter):
                    return counter() + counter()

                out.append(fn(counter))
                self.assertEqual(cnts.frame_count, 1)
                self.assertEqual(cnts.op_count, 3)
                self.assertFalse(same(counter() + counter(), out[-1]))

        self.assertTrue(same(out[0], out[1]))

    def test_top_package_import(self):
        def fn(x):
            import torch.fx

            assert not isinstance(x, torch.fx.Proxy)
            return torch.sin(x)

        x = torch.randn(4, 5)
        ref = fn(x)
        cnts = torch._dynamo.testing.CompileCounter()
        opt_fn = torch._dynamo.optimize_assert(cnts)(fn)
        res = opt_fn(x)
        self.assertTrue(same(ref, res))

    def test_optimize_on_module(self):
        class MockModule(torch.nn.Module):
            def __init__(self):
                super().__init__()
                self.relu = torch.nn.ReLU()

            def custom_member(self):
                # Just for checking that Dynamo returned mod object can redirect
                # to this method
                pass

            def forward(self, x):
                return self.relu(x)

        cnts1 = torch._dynamo.testing.CompileCounter()
        mod = MockModule()
        optimized_mod = torch._dynamo.optimize(cnts1, nopython=True)(mod)

        a = torch.randn(10)
        ref = mod(a)
        res = optimized_mod(a)

        optimized_mod.custom_member()

        self.assertTrue(same(ref, res))

    def test_nested_optimize_decorator(self):
        cnts2 = torch._dynamo.testing.CompileCounter()
        cnts3 = torch._dynamo.testing.CompileCounter()

        @torch._dynamo.run()
        def fn1(x):
            return torch.sin(x) * 10

        @torch._dynamo.optimize(cnts2, nopython=True)
        def fn2(x):
            return fn1(x) + 1

        @torch._dynamo.optimize(cnts3, nopython=True)
        def fn3(x):
            return torch.relu(fn2(x))

        fn3(torch.randn(4, 5))
        self.assertEqual(cnts2.frame_count, 0)
        self.assertEqual(cnts3.frame_count, 1)
        self.assertEqual(cnts3.op_count, 4)

    def test_nested_optimize_run(self):
        cnts = torch._dynamo.testing.CompileCounter()

        @torch._dynamo.optimize(cnts, nopython=True)
        def fn(x):
            return torch.relu(torch.cos(x) + torch.sin(x))

        fn(torch.randn(4))
        self.assertEqual(cnts.frame_count, 1)

        fn(torch.randn(4, 4))
        self.assertEqual(cnts.frame_count, 2)

        # Test that run works on a decorated fn
        fn = torch._dynamo.run(fn)
        fn(torch.randn(4, 4, 4))
        self.assertEqual(cnts.frame_count, 2)

    def test_nested_optimize(self):
        cnts1 = torch._dynamo.testing.CompileCounter()
        cnts2 = torch._dynamo.testing.CompileCounter()

        def fn(x):
            return torch.relu(torch.cos(x) + torch.sin(x))

        fn1 = torch._dynamo.optimize(cnts1, nopython=True)(fn)
        fn2 = torch._dynamo.optimize(cnts2, nopython=True)(fn1)

        # The first optimize in the nesting should be ignored
        fn2(torch.randn(4))
        self.assertEqual(cnts2.frame_count, 1)
        self.assertEqual(cnts1.frame_count, 0)

        # Since the fn code object is already compiled, calling fn1 should
        # directly call the compiled_fn callable.
        torch._dynamo.run()(fn1)(torch.randn(4))
        self.assertEqual(cnts1.frame_count, 0)

        # Test same behavior by reversing the calls
        torch._dynamo.reset()
        cnts1 = torch._dynamo.testing.CompileCounter()
        cnts2 = torch._dynamo.testing.CompileCounter()
        fn1 = torch._dynamo.optimize(cnts1, nopython=True)(fn)
        fn2 = torch._dynamo.optimize(cnts2, nopython=True)(fn1)
        fn1(torch.randn(4))
        self.assertEqual(cnts1.frame_count, 1)
        torch._dynamo.run()(fn2)(torch.randn(4))
        self.assertEqual(cnts2.frame_count, 0)

    @patch.object(torch._dynamo.config, "suppress_errors", True)
    def test_nested_disable_decorator(self):
        cnts = torch._dynamo.testing.CompileCounter()

        @torch._dynamo.disable()
        def fn1(x):
            return torch.sin(x) * 10

        @torch._dynamo.optimize(cnts)
        def fn2(x):
            x = x + 1
            x = x + 1
            x = fn1(x)  # graph break
            x = x + 1
            x = x + 1
            return x

        @torch._dynamo.optimize(cnts, nopython=True)
        def fn3(x):
            return fn2(x)

        fn2(torch.randn(4, 5))
        self.assertEqual(cnts.frame_count, 2)
        self.assertEqual(cnts.op_count, 4)

        try:
            fn3(torch.randn(4, 5))
            self.assertFalse(True)
        except torch._dynamo.exc.Unsupported as e:
            self.assertIn("call torch._dynamo.disable() wrapped function", str(e))

    def test_graph_break(self):
        cnts = torch._dynamo.testing.CompileCounter()

        @torch._dynamo.optimize(cnts)
        def fn(x):
            x = torch.cos(x)
            x = torch.cos(x)
            torch._dynamo.graph_break()
            x = torch.cos(x)
            x = torch.cos(x)
            graph_break()
            x = torch.cos(x)
            x = torch.cos(x)
            return x

        fn(torch.randn(4, 5))
        self.assertEqual(cnts.frame_count, 3)
        self.assertEqual(cnts.op_count, 6)

    def test_torch_size(self):
        cnts = torch._dynamo.testing.CompileCounter()

        def fn(x):
            output_size = torch.Size([10, 10])
            x = x.view(*output_size)
            return (x,)

        x = torch.randn(100, requires_grad=True)
        x_clone = x.clone()
        ref = fn(x)

        opt_fn = torch._dynamo.optimize(cnts, nopython=True)(fn)
        res = opt_fn(x_clone)

        self.assertTrue(same(ref, res))

    def test_size_dim(self):
        cnts = torch._dynamo.testing.CompileCounter()

        def fn(x, dim):
            return x.size(dim=dim)

        opt_fn = torch._dynamo.optimize(cnts, nopython=True)(fn)
        x = torch.empty([4, 9, 8])
        self.assertTrue(opt_fn(x, 1) == 9)
        self.assertTrue(opt_fn(x, -2) == 9)

    def test_stride_dim(self):
        cnts = torch._dynamo.testing.CompileCounter()

        def fn(x, dim):
            return x.stride(dim=dim)

        opt_fn = torch._dynamo.optimize(cnts, nopython=True)(fn)
        x = torch.empty([4, 9, 8])
        self.assertTrue(opt_fn(x, 0) == 72)
        self.assertTrue(opt_fn(x, -2) == 8)

    def test_torch_seed(self):
        cnts = torch._dynamo.testing.CompileCounter()

        def fn(x):
            attention_seed = int(torch.seed() % sys.maxsize)
            torch.manual_seed(attention_seed)
            return (x,)

        x = torch.randn(100, requires_grad=True)
        ref = fn(x)

        opt_fn = torch._dynamo.optimize(cnts, nopython=True)(fn)
        res = opt_fn(x)

        self.assertTrue(same(ref, res))

    def test_is_tensor_like(self):
        cnts = torch._dynamo.testing.CompileCounter()

        def f(x):
            if torch.overrides.is_tensor_like(x):
                return (x * 2,)
            return (torch.ones(10) + x,)

        x = torch.randn(10)
        ref0 = f(x)
        ref1 = f(4)
        opt_f = torch._dynamo.optimize(cnts, nopython=True)(f)
        res0 = opt_f(x)
        res1 = opt_f(4)
        self.assertTrue(same(ref0, res0))
        self.assertTrue(same(ref1, res1))

    def test_is_tensor_like2(self):
        class MyTensor:
            @classmethod
            def __torch_function__(cls, func, types, args=(), kwargs=None):
                if kwargs is None:
                    kwargs = {}

                if func is torch.max:
                    return torch.tensor(123)
                return func(*args, **kwargs)

        def fn(x):
            if torch.overrides.is_tensor_like(x):
                return torch.max(x)
            else:
                return torch.zeros(1)

        x = MyTensor()
        ref0 = fn(x)
        ref1 = fn(4)
        opt_fn = torch._dynamo.optimize("eager")(fn)
        res0 = opt_fn(x)
        res1 = opt_fn(4)
        self.assertTrue(same(ref0, res0))
        self.assertTrue(same(ref1, res1))

    def test_tensor_data(self):
        def fn(x, y):
            return x[y.data]

        x = torch.rand(8)
        y = torch.ones(8).to(torch.int)
        ref = fn(x, y)
        opt_fn = torch._dynamo.optimize("eager", nopython=True)(fn)
        res = opt_fn(x, y)
        self.assertTrue(same(ref, res))

    def test_tensor_layout(self):
        def fn(x):
            return torch.zeros(
                [x.size()[0], x.size()[1]],
                dtype=x.dtype,
                layout=x.layout,
                device=x.device,
            )

        x = torch.rand(2, 3)
        ref = fn(x)
        opt_fn = torch._dynamo.optimize("eager", nopython=True)(fn)
        res = opt_fn(x)
        self.assertTrue(same(ref, res))

    def test_version_ci(self):
        # temporary test to check that the ci torch version is set correctly
        self.assertTrue(hasattr(torch, "_subclasses"))

    @unittest.skipIf(not torch.cuda.is_available(), "requires cuda")
    def test_rand(self):
        cnts = torch._dynamo.testing.CompileCounter()
        device = "cuda"

        def fn():
            return torch.randn(10, device=device)

        torch.manual_seed(10)
        ref_run1 = fn()

        torch.manual_seed(10)
        ref_run2 = fn()
        self.assertTrue(same(ref_run1, ref_run2))

        torch.manual_seed(10)
        opt_fn = torch._dynamo.optimize(cnts, nopython=True)(fn)
        res = opt_fn()

        self.assertTrue(same(res, ref_run1))

    def test_slice_input(self):
        cnts = torch._dynamo.testing.CompileCounter()

        def getitem(a, idx):
            if isinstance(idx, slice):
                return (
                    torch.zeros(1),
                    a[idx]
                    + [
                        100,
                    ],
                )
            else:
                return (torch.zeros(1), a[idx])

        layers = list(range(10))
        ref0 = getitem(layers, slice(0, 2, 1))
        ref1 = getitem(layers, 2)
        ref2 = getitem(layers, slice(3, 8, 2))
        opt_getitem = torch._dynamo.optimize(cnts, nopython=True)(getitem)
        res0 = opt_getitem(layers, slice(0, 2, 1))
        res1 = opt_getitem(layers, 2)
        res2 = opt_getitem(layers, slice(3, 8, 2))

        self.assertTrue(ref0 == res0)
        self.assertTrue(ref1 == res1)
        self.assertTrue(ref2 == res2)

    def test_grad(self):
        cnts = torch._dynamo.testing.CompileCounter()

        def fn(a, b):
            out = a * b
            out.sum().backward()
            real_out = torch.sigmoid(a.grad + b)
            return real_out

        inps = [torch.randn(4, requires_grad=True) for _ in range(2)]
        for inp in inps:
            inp.grad = None
        ref = fn(*inps)

        for inp in inps:
            inp.grad = None
        opt_fn = torch._dynamo.optimize(cnts)(fn)
        res = opt_fn(*inps)

        self.assertTrue(same(ref, res))

    @unittest.skipIf(sys.version_info < (3, 10), "use linetable when python >= 3.10")
    def test_linetable_writer(self):
        def fn():
            a = 10
            b = 20
            c = a + b
            f = "linetable_writer"
            return f"Test if {f} generates correct co_linetable: {c}"

        inst = dis.get_instructions(fn)
        result = bytecode_transformation.assemble(inst, fn.__code__.co_firstlineno)
        self.assertTrue(result[1] == fn.__code__.co_linetable)

    @unittest.skipIf(sys.version_info >= (3, 10), "use lnotab when python < 3.10")
    def test_lnotab_writer(self):
        def fn():
            a = 10
            b = 20
            c = a + b
            f = "lnotab_writer"
            return f"Test if {f} generates correct co_lnotab: {c}"

        inst = dis.get_instructions(fn)
        result = bytecode_transformation.assemble(inst, fn.__code__.co_firstlineno)
        self.assertTrue(result[1] == fn.__code__.co_lnotab)

    def test_torch_profiler(self):
        # wrap torch.profiler.* as NullContextVariable and do nothing
        def fn(x):
            y = x**2
            with torch.profiler.profile():
                y = y + 2
                with torch.profiler.record_function("my_function"):
                    z = y**3
                    z.tolist()  # graph break
                    z = z + 1
            return z

        x = torch.randn((2, 2), requires_grad=True)
        ref = fn(x)
        cnts = torch._dynamo.testing.CompileCounter()
        opt_fn = torch._dynamo.optimize(cnts)(fn)
        res = opt_fn(x)
        self.assertTrue(same(ref, res))
        self.assertEqual(cnts.frame_count, 2)

    def test_autograd_profiler(self):
        # wrap torch.autograd.profiler.* as NullContextVariable and do nothing
        def fn(x):
            y = x**2
            with torch.autograd.profiler.profile():
                y = y + 2
                with torch.autograd.profiler.record_function("my_function"):
                    z = y**3
                    z.tolist()  # graph break
                    z = z + 1
            return z

        x = torch.randn((2, 2), requires_grad=True)
        ref = fn(x)
        cnts = torch._dynamo.testing.CompileCounter()
        opt_fn = torch._dynamo.optimize(cnts)(fn)
        res = opt_fn(x)
        self.assertTrue(same(ref, res))
        self.assertEqual(cnts.frame_count, 2)

    def test_profiler_cache_lookup(self):
        def fn(x):
            y = x**2
            y = y + 2
            z = y**3
            return z

        for profiler, get_events in (
            (torch.autograd.profiler.profile, lambda prof: prof.function_events),
            (torch.profiler.profiler.profile, lambda prof: prof.events()),
        ):
            x = torch.randn((2, 2), requires_grad=True)
            ref = fn(x)
            opt_fn = torch.compile(fn, backend="aot_eager")

            # warmup
            opt_fn(x)

            # whenver we enter the profiler context, hooks are automatically registered
            with profiler() as prof:
                res = opt_fn(x)
            events = list(
                filter(
                    lambda event: event.name == "TorchDynamo Cache Lookup",
                    get_events(prof),
                )
            )

            self.assertTrue(same(ref, res))
            self.assertTrue(
                len(events) == 1,
                "Expected one lookup profiler event for one opt_fn run",
            )

            with profiler() as prof:
                # just make sure the disable functionality works
                _enable_dynamo_cache_lookup_profiler(False)
                res = opt_fn(x)
            events = list(
                filter(
                    lambda event: event.name == "TorchDynamo Cache Lookup",
                    get_events(prof),
                )
            )

            self.assertTrue(same(ref, res))
            self.assertTrue(len(events) == 0, "Expected disabled profiling")

    @unittest.skipIf(not torch.cuda.is_available(), "requires cuda")
    def test_cuda_stream_context_manager1(self):
        def fn(x):
            s = torch.cuda.Stream()
            x = torch.mul(x, 5)
            x = torch.add(x, 2)
            with torch.cuda.stream(s):
                x = torch.relu(x)
            x = torch.add(x, 1)
            x = torch.cos(x)
            return x

        x = torch.randn((2, 2))
        ref = fn(x)
        cnts = torch._dynamo.testing.CompileCounter()
        opt_fn = torch._dynamo.optimize(cnts, nopython=True)(fn)
        res = opt_fn(x)
        self.assertTrue(same(ref, res))
        self.assertEqual(cnts.frame_count, 1)
        self.assertEqual(cnts.op_count, 9)

    @unittest.skipIf(not torch.cuda.is_available(), "requires cuda")
    def test_cuda_stream_context_manager2(self):
        def fn(x, s):
            x = torch.mul(x, 5)
            x = torch.add(x, 2)
            with torch.cuda.stream(s):
                x = torch.relu(x)
            x = torch.add(x, 1)
            x = torch.cos(x)
            return x

        x = torch.randn((2, 2))
        s = torch.cuda.Stream()
        ref = fn(x, s)
        cnts = torch._dynamo.testing.CompileCounter()
        opt_fn = torch._dynamo.optimize(cnts, nopython=True)(fn)
        res = opt_fn(x, s)
        self.assertTrue(same(ref, res))
        self.assertEqual(cnts.frame_count, 1)
        self.assertEqual(cnts.op_count, 8)

    def test_autograd_profiler_enabled(self):
        def fn(x):
            if torch.autograd._profiler_enabled():
                return x + 1
            else:
                return x - 1

        x = torch.randn((2, 2), requires_grad=True)
        cnts = torch._dynamo.testing.CompileCounter()
        opt_fn = torch._dynamo.optimize(cnts)(fn)

        if torch.autograd._profiler_enabled():
            torch.autograd._disable_profiler()
        assert not torch.autograd._profiler_enabled()
        ref = fn(x)
        res = opt_fn(x)
        self.assertTrue(same(ref, res))

        with torch.autograd.profiler.profile():
            assert torch.autograd._profiler_enabled()
            ref = fn(x)
            res = opt_fn(x)
            self.assertTrue(same(ref, res))

    def test_tensor_is_contiguous(self):
        def fn(x):
            input = torch.randn((1, 16, 1, 1))
            weight = torch.randn((8, 16, 3, 3))
            weight = weight.to(memory_format=x)
            output = torch.conv2d(input, weight, None, (2, 1), (1, 1), (1, 1), 1)
            return output.is_contiguous(memory_format=x)

        opt_fn = torch._dynamo.optimize("eager")(fn)
        for x in [torch.contiguous_format, torch.channels_last]:
            self.assertEqual(fn(x), opt_fn(x))

    def test_python_slice(self):
        def f1(input):
            y = 0
            for i, x in enumerate(input[2:], 1):
                y = y + x
            return y

        def f2(input):
            y = 0
            for i, x in enumerate(input.shape[2:], 1):
                y = y + x
            return y

        cnts = torch._dynamo.testing.CompileCounter()
        opt_f1 = torch._dynamo.optimize(cnts)(f1)
        opt_f2 = torch._dynamo.optimize(cnts)(f2)
        res1 = opt_f1([1, 2, 3, 5])
        res2 = opt_f2(torch.rand([2, 3, 4, 5]))

        self.assertEqual(res1, 8)
        self.assertEqual(res2, 9)

    def test_enum_as_dict_key(self):
        class MyEnum(enum.Enum):
            FOO = 10
            BAR = 20

        def fn(x):
            y = x + 2
            z = {
                MyEnum.FOO: torch.tensor(1),
                MyEnum.BAR: 10,
                "MyEnum.BAR": torch.tensor(8),
                5: torch.rand(3),
            }
            torch._dynamo.graph_break()
            a = z[MyEnum.FOO] + z["MyEnum.BAR"]
            b = y * 2
            return a, b

        cnts = torch._dynamo.testing.CompileCounter()
        opt_fn = torch._dynamo.optimize(cnts)(fn)
        for _ in range(10):
            x = torch.rand(3)
            ref = fn(x)
            res = opt_fn(x)
            self.assertTrue(same(ref, res))
        self.assertEqual(cnts.frame_count, 2)

    def test_const_dict_variable_python_type(self):
        from torch._dynamo.variables import ConstantVariable, ConstDictVariable

        d1 = {"a": ConstantVariable(10), "b": ConstantVariable(20)}
        d2 = collections.OrderedDict(
            [("x", ConstantVariable(12)), ("y", ConstantVariable(22))]
        )
        self.assertEqual(ConstDictVariable(d1, dict).python_type(), dict)
        self.assertEqual(
            ConstDictVariable(d2, collections.OrderedDict).python_type(),
            collections.OrderedDict,
        )

    def test_builtin_subclasses_as_method_on_class_type(self):
        class Foo:
            def __init__(self, name):
                self.ame_ = name

            def get_name(self):
                return "Foo " + self.name_

        class Bar(Foo):
            def __init__(self, name):
                self.name_ = name

            def get_name(self):
                return "Bar " + self.name_

        class Baz(Foo):
            def __init__(self, name):  # noqa: B903
                self.name_ = name

            def get_name(self):
                return "Baz " + self.name_

        subs_of_foo_reg = Foo.__subclasses__()

        counter = CompileCounter()

        @torch._dynamo.optimize_assert(counter)
        def fn():
            return Foo.__subclasses__()

        subs_of_foo_optim = fn()

        self.assertEqual(len(subs_of_foo_reg), 2)
        self.assertEqual(subs_of_foo_reg, subs_of_foo_optim)

    def test_builtin_subclasses_as_method_on_var(self):
        class Foo:
            def __init__(self, name):
                self.name_ = name

            def get_name(self):
                return "Foo " + self.name_

        class Bar(Foo):
            def __init__(self, name):
                self.name_ = name

            def get_name(self):
                return "Bar " + self.name_

        class Baz(Bar):
            def __init__(self, name):
                self.name_ = name

            def get_name(self):
                return "Baz " + self.name_

        subs_of_foo_reg = Foo.__subclasses__()
        sub_of_foo_subclass_var_reg = subs_of_foo_reg[0].__subclasses__()

        sub_of_foo_subclass_var_optim = list()
        counter = CompileCounter()

        @torch._dynamo.optimize_assert(counter)
        def fn():
            return Foo.__subclasses__()

        @torch._dynamo.optimize_assert(counter)
        def fn_single(subs_of_foo_optim):
            return subs_of_foo_optim[0].__subclasses__()

        subs_of_foo_optim = fn()
        sub_of_foo_subclass_var_optim = fn_single(subs_of_foo_optim)

        self.assertEqual(len(sub_of_foo_subclass_var_optim), 1)
        self.assertEqual(sub_of_foo_subclass_var_optim, sub_of_foo_subclass_var_reg)

    def test_enum_no_graphbreaks(self):
        class Foo(enum.Enum):
            FOO = 0
            BAR = 1

        def fn(x, foo):
            if foo is Foo.FOO:
                x = torch.add(x, 1.0)
            x = torch.mul(x, 1.0)
            return x

        x = torch.randn(1)
        cnts = torch._dynamo.testing.CompileCounter()
        opt_fn = torch._dynamo.optimize(cnts, nopython=True)(fn)
        opt_fn(x, Foo.FOO)
        self.assertEqual(cnts.op_count, 2)

        torch._dynamo.reset()
        cnts = torch._dynamo.testing.CompileCounter()
        opt_fn = torch._dynamo.optimize(cnts, nopython=True)(fn)
        opt_fn(x, Foo.BAR)
        self.assertEqual(cnts.op_count, 1)

    def test_id_of_nn_module(self):
        class M(torch.nn.Module):
            def forward(self, x, ref_id):
                self_id = id(self)
                if self_id == ref_id:
                    x = torch.mul(x, 1.0)
                x = torch.add(x, 1.0)
                return x

        m = M().eval()
        data = torch.randn(1)
        cnts = torch._dynamo.testing.CompileCounter()
        correct_ref_id = id(m)
        opt_m = torch._dynamo.optimize(cnts, nopython=True)(m)
        opt_m(data, correct_ref_id)
        # Extra op is the recorded equality test (although once
        # the trace is flattened this is dead!)
        self.assertEqual(cnts.op_count, ifunspec(3, 2))

        torch._dynamo.reset()
        cnts = torch._dynamo.testing.CompileCounter()
        incorrect_ref_id = id(m) + 1
        opt_m = torch._dynamo.optimize(cnts, nopython=True)(m)
        opt_m(data, incorrect_ref_id)
        self.assertEqual(cnts.op_count, ifunspec(2, 1))

    def test_inline_func_jump_on_tensor_condition(self):
        def f1(input):
            if input == 0:
                return input + 1
            else:
                return input + 2

        def f2(input):
            return f1(input)

        cnts = torch._dynamo.testing.CompileCounter()
        opt_f2 = torch._dynamo.optimize(cnts)(f2)
        res1 = opt_f2(torch.tensor([1.0]))
        res2 = opt_f2(torch.tensor([0.0]))

        self.assertEqual(res1, 3)
        self.assertEqual(res2, 1)

    def test_frozenset_torch_func_contains(self):
        funcs = frozenset([torch.add])

        def fn(x, func):
            if func in funcs:
                x = torch.add(x, 1.0)
            x = torch.mul(x, 1.0)
            return x

        x = torch.randn(1)
        cnts = torch._dynamo.testing.CompileCounter()
        opt_fn = torch._dynamo.optimize(cnts, nopython=True)(fn)
        opt_fn(x, torch.add)
        self.assertEqual(cnts.op_count, 2)

        torch._dynamo.reset()
        cnts = torch._dynamo.testing.CompileCounter()
        opt_fn = torch._dynamo.optimize(cnts, nopython=True)(fn)
        opt_fn(x, torch.mul)
        self.assertEqual(cnts.op_count, 1)

    def test_inline_list_mutation(self):
        def f1(x):
            x.append(torch.ones(8))
            return x

        def f2():
            x = [torch.ones(6)]
            f1(x)
            return x

        res1 = f2()
        cnts = torch._dynamo.testing.CompileCounter()
        opt_f2 = torch._dynamo.optimize(cnts)(f2)
        res2 = opt_f2()
        self.assertTrue(same(res1, res2))

    def test_inline_dict_mutation(self):
        def f1(d):
            d["c"] = d["a"] + d.pop("b")
            return d

        def f2():
            d = {"a": torch.ones(5), "b": torch.ones(5)}
            f1(d)
            return d

        res1 = f2()
        cnts = torch._dynamo.testing.CompileCounter()
        opt_f2 = torch._dynamo.optimize(cnts)(f2)
        res2 = opt_f2()
        self.assertTrue(same(res1, res2))

    def test_recursive_inline_list_mutation(self):
        def f1(x, y):
            x.append(torch.tensor([1.1]))
            y.append(torch.tensor([1.2]))
            return x, y

        def f2(x, y):
            x.append(torch.tensor([2.1]))
            y.append(torch.tensor([2.2]))
            f1(x, y)
            return x, y

        def f3(x):
            x.append(torch.tensor([3.1]))
            y = [torch.tensor([3.2])]
            f2(x, y)
            return x, y

        def f4():
            x = [torch.tensor([4.1])]
            return f3(x)

        res1 = f4()
        cnts = torch._dynamo.testing.CompileCounter()
        opt_f4 = torch._dynamo.optimize(cnts)(f4)
        res2 = opt_f4()
        self.assertTrue(same(res1, res2))

    def test_disallow_in_graph(self):
        cnts = torch._dynamo.testing.CompileCounter()

        @torch._dynamo.optimize(cnts)
        def fn(a):
            x = torch.add(a, 1)
            x = torch.add(x, 1)
            x = torch.sub(x, 1)
            x = torch.add(x, 1)
            x = torch.add(x, 1)
            return x

        torch._dynamo.disallow_in_graph(torch.sub)
        fn(torch.randn(10))
        torch._dynamo.allow_in_graph(torch.sub)

        # check for graph break on sub
        self.assertEqual(cnts.frame_count, 2)
        self.assertEqual(cnts.op_count, 4)

    def test_allow_in_graph(self):
        cnts = torch._dynamo.testing.CompileCounter()

        @torch._dynamo.optimize(cnts)
        def fn(a):
            x = torch.add(a, 1)
            x = torch.add(x, 1)
            x = my_custom_function(x)
            x = torch.add(x, 1)
            x = torch.add(x, 1)
            return x

        torch._dynamo.allow_in_graph(my_custom_function)
        fn(torch.randn(10))
        torch._dynamo.disallow_in_graph(my_custom_function)

        # check for no graph break
        self.assertEqual(cnts.frame_count, 1)
        self.assertEqual(cnts.op_count, 5)

    def test_sample_input(self):
        from torch.testing._internal.common_methods_invocations import SampleInput

        def fn(sample):
            if isinstance(sample.input, torch.Tensor):
                return sample.input * 2
            return torch.zeros(())

        sample = SampleInput(torch.ones(2))
        ref = fn(sample)

        opt_fn = torch._dynamo.optimize("eager")(fn)
        res = opt_fn(sample)

        self.assertTrue(same(ref, res))

    def test_release_input_memory(self):
        x = torch.rand([4])
        x_ref = weakref.ref(x)

        cnts = torch._dynamo.testing.CompileCounter()

        @torch._dynamo.optimize(cnts)
        def foo(x):
            return x + x

        out = foo(x)
        self.assertTrue(same(out, x + x))
        del x
        self.assertIs(x_ref(), None)

    def test_release_module_memory(self):
        mod = torch.nn.Linear(10, 10)
        x = torch.rand([10, 10])
        mod_weight_ref = weakref.ref(mod.weight)
        mod_ref = weakref.ref(mod)

        # Modules that are passed into torch._dynamo optimized functions
        # will normally be held onto through the generated GraphModule,
        # which contains the modules. remove the reference in this backend
        # and test that no additional references are being held.
        class NoLeakBackend:
            def __call__(self, gm: torch.fx.GraphModule, example_inputs):
                gm.mod = None

                def foo(*args, **kwargs):
                    return (1,)

                return foo

        no_leak_backend = NoLeakBackend()

        @torch._dynamo.optimize(no_leak_backend)
        def foo(mod, x):
            return mod(x)

        foo(mod, x)
        del mod
        del x
        self.assertIsNone(mod_ref(), None)
        self.assertIsNone(mod_weight_ref(), None)

    def test_update_locals_and_stack_uses_shared_cache(self):
        def fn(x):
            perm = [0, 3, 5]
            perm = list(range(min(perm))) + perm
            perm.extend(i for i in range(x.dim()) if i not in perm)
            return perm

        x = torch.rand([2, 2, 2, 2, 2, 2])
        res1 = fn(x)
        cnts = torch._dynamo.testing.CompileCounter()
        opt_fn = torch._dynamo.optimize(cnts)(fn)
        res2 = opt_fn(x)
        self.assertTrue(same(res1, res2))

    def test_dict_reconstruct_keeps_original_order(self):
        def fn():
            modules = collections.OrderedDict([("act", torch.nn.ReLU())])
            module_dict = torch.nn.ModuleDict(modules)

            next_modules = {"fc4": torch.nn.Linear(5, 6), "act3": torch.nn.Sigmoid()}
            modules.update(next_modules.items())
            module_dict.update(next_modules)
            return modules, module_dict

        cnts = torch._dynamo.testing.CompileCounter()
        opt_fn = torch._dynamo.optimize(cnts)(fn)
        modules, module_dict = opt_fn()

        self.assertEqual(len(module_dict), len(modules))
        for k1, m2 in zip(modules, module_dict.children()):
            self.assertTrue(modules[k1] is m2)

    def test_side_effects_codegen_update_mutated(self):
        # codegen to update mutated variables with side effect
        # should after stack value's codegen
        def f1(x):
            alist = [x]
            alist.append(x + 1)
            alist[0].sum().item()  # graph break
            res = alist.pop()
            res.sum().item()  # graph break
            return res

        def f2(a, b):
            d = {"a": a + 1, "b": b + 2}
            x = d.pop("b")
            x.sum().item()  # graph break
            y = d["a"] + x
            y.sum().item()  # graph break
            d["c"] = y
            return d

        x = torch.rand([2, 3])
        a = torch.rand([5, 6])
        b = torch.rand([5, 6])
        res11 = f1(x)
        res21 = f2(a, b)
        cnts = torch._dynamo.testing.CompileCounter()
        opt_f1 = torch._dynamo.optimize(cnts)(f1)
        opt_f2 = torch._dynamo.optimize(cnts)(f2)
        res12 = opt_f1(x)
        res22 = opt_f2(a, b)
        self.assertTrue(same(res11, res12))
        self.assertTrue(same(res21, res22))

    def test_list_append_return_none(self):
        def fn(x):
            alist = []
            blist = alist.append(x + 1)
            return alist, blist

        x = torch.tensor([2.3])
        res = fn(x)
        cnts = torch._dynamo.testing.CompileCounter()
        opt_fn = torch._dynamo.optimize(cnts)(fn)
        res2 = opt_fn(x)
        self.assertEqual(res, res2)

    def test_tensor_types(self):
        def fn(dtype, tensor_type):
            x = torch.empty(4, dtype=dtype)
            assert isinstance(x, tensor_type)

        opt_fn = torch._dynamo.optimize("eager")(fn)
        opt_fn(torch.float32, torch.FloatTensor)
        opt_fn(torch.float64, torch.DoubleTensor)
        opt_fn(torch.float16, torch.HalfTensor)
        opt_fn(torch.bfloat16, torch.BFloat16Tensor)
        opt_fn(torch.uint8, torch.ByteTensor)
        opt_fn(torch.int8, torch.CharTensor)
        opt_fn(torch.int64, torch.LongTensor)
        opt_fn(torch.int, torch.IntTensor)
        opt_fn(torch.int16, torch.ShortTensor)
        opt_fn(torch.bool, torch.BoolTensor)

    def test_nan(self):
        def f(x, n):
            return x * 2 + n

        x = torch.randn(4)
        n = float("nan")

        cnts = torch._dynamo.testing.CompileCounter()
        opt_f = torch._dynamo.optimize(cnts)(f)
        opt_f(x, n)
        opt_f(x, n)
        self.assertEqual(cnts.frame_count, 1)

    @patch.object(torch._dynamo.config, "dynamic_shapes", True)
    @patch.object(torch._dynamo.config, "capture_scalar_outputs", True)
    def test_item(self):
        class MyMod(torch.nn.Module):
            def forward(self, x):
                z = torch.max(x)
                return z.int().item()

        x = torch.tensor([[10.6763, 11.7445, -2.2369]])
        model = MyMod()
        y = torch._dynamo.optimize("eager", nopython=True)(model)(x)

        self.assertEqual(y, 11)

    @patch.object(torch._dynamo.config, "dynamic_shapes", True)
    @patch.object(torch._dynamo.config, "capture_scalar_outputs", True)
    def test_item_changes(self):
        class MyMod(torch.nn.Module):
            def forward(self, x):
                z = torch.max(x)
                return z.int().item()

        x = torch.tensor([[10.6763, 11.7445, -2.2369]])
        model = MyMod()
        opt_model = torch._dynamo.optimize("eager", nopython=True)(model)
        y = opt_model(x)
        z = opt_model(torch.tensor([[y - 5, y + 10, y + 50]]))

        self.assertEqual(y, 11)
        self.assertEqual(z, 61)

    @patch.object(torch._dynamo.config, "dynamic_shapes", True)
    @patch.object(torch._dynamo.config, "capture_scalar_outputs", True)
    def test_item_changes_new_shape(self):
        class MyMod(torch.nn.Module):
            def forward(self, x):
                z = torch.max(x)
                return z.int().item()

        x = torch.tensor([[10.6763, 11.7445, -2.2369]])
        model = MyMod()
        opt_model = torch._dynamo.optimize("eager", nopython=True)(model)
        y = opt_model(x)
        z = opt_model(torch.tensor([[y - 5, y + 50], [y + 5, y - 50]]))

        self.assertEqual(y, 11)
        self.assertEqual(z, 61)

    def test_cross_entropy_loss_fancy_ctor(self):
        output = None
        rand_5 = torch.randn(5)
        rand_3_5 = torch.randn(3, 5)
        target = torch.empty(3, dtype=torch.long).random_(5)

        loss = torch.nn.CrossEntropyLoss(
            weight=rand_5, reduce=False, label_smoothing=0.5
        )
        opt_loss = torch._dynamo.optimize("eager", nopython=True)(loss)
        input = rand_3_5
        dynamo_output = opt_loss(input, target)

        loss = torch.nn.CrossEntropyLoss(
            weight=rand_5, reduce=False, label_smoothing=0.5
        )
        input = rand_3_5
        output = loss(input, target)

        self.assertTrue(torch.allclose(dynamo_output, output))

    def test_cross_entropy_loss_simple_ctor(self):
        output = None
        rand_3_5 = torch.randn(3, 5)
        target = torch.empty(3, dtype=torch.long).random_(5)

        loss = torch.nn.CrossEntropyLoss()
        opt_loss = torch._dynamo.optimize("eager", nopython=True)(loss)
        input = rand_3_5
        dynamo_output = opt_loss(input, target)

        loss = torch.nn.CrossEntropyLoss()
        input = rand_3_5
        output = loss(input, target)

        self.assertTrue(torch.allclose(dynamo_output, output))

    def test_nn_functional_reduction(self):
        def fn(loss, reduction):
            reduction_enum = F._Reduction.get_enum(reduction)
            if reduction_enum == 0:
                return loss
            elif reduction_enum == 1:
                return loss.mean()
            elif reduction_enum == 2:
                return loss.sum()

        x = torch.rand([3, 5])
        y = "mean"
        ref = fn(x, y)
        opt_fn = torch._dynamo.optimize("eager", nopython=True)(fn)
        res = opt_fn(x, y)
        self.assertTrue(torch.allclose(ref, res))

    def test_large_reduction_list(self):
        dtype = torch.float32
        device = "cpu"

        def check_sum_all(tensor: torch.Tensor) -> None:
            pylist = tensor.reshape(-1).tolist()
            self.assertTrue(same(tensor.sum(), torch.tensor(sum(pylist))))

        check_sum_all(torch.randn(200000, dtype=dtype, device=device))

    def test_raise_on_backend_error(self):
        def my_compiler(gm, _):
            raise RuntimeError("duck!")

        @torch._dynamo.optimize(my_compiler)
        def fn(a, b):
            return a + b / (a - b)

        self.assertRaises(
            torch._dynamo.exc.BackendCompilerFailed,
            lambda: fn(torch.randn(10), torch.randn(10)),
        )

    def test_named_parameters(self):
        n_embd = 768
        block_size = 128
        vocab_size = 65
        embd_pdrop = 0.1

        class MyModel2(torch.nn.Module):
            def __init__(self):
                super().__init__()
                self.tok_emb = torch.nn.Embedding(vocab_size, n_embd)
                self.pos_emb = torch.nn.Parameter(torch.zeros(1, block_size, n_embd))
                self.drop = torch.nn.Dropout(embd_pdrop)

            def forward(self, x):
                return x

        class MyModel(torch.nn.Module):
            def __init__(self):
                super().__init__()
                self.tok_emb = torch.nn.Embedding(vocab_size, n_embd)
                self.pos_emb = torch.nn.Parameter(torch.zeros(1, block_size, n_embd))
                self.drop = torch.nn.Dropout(embd_pdrop)
                self.submod2 = MyModel2()

            def forward(self, x):
                return x

        # Regular
        params = []
        mod = MyModel()
        actual_params = list(mod.named_parameters())

        @torch._dynamo.optimize("eager", nopython=True)
        def fn():
            return list(mod.named_parameters())

        params = fn()

        self.assertEqual(len(actual_params), len(params))
        for idx in range(len(params)):
            k_a, v_a = actual_params[idx]
            k, v = params[idx]
            self.assertEqual(k_a, k)
            self.assertTrue(torch.allclose(v_a, v))

        # Prefix
        params = []
        mod = MyModel()
        actual_params = list(mod.named_parameters(prefix="foo"))

        @torch._dynamo.optimize("eager", nopython=True)
        def fn1():
            return list(mod.named_parameters(prefix="foo"))

        params = fn1()

        self.assertEqual(len(actual_params), len(params))
        for idx in range(len(params)):
            k_a, v_a = actual_params[idx]
            k, v = params[idx]
            self.assertEqual(k_a, k)
            self.assertTrue(torch.allclose(v_a, v))

    def test_module_complex_iter(self):
        n_embd = 768
        block_size = 128
        vocab_size = 65
        embd_pdrop = 0.1

        class FakeGPT(torch.nn.Module):
            def __init__(self):
                super().__init__()
                self.tok_emb = torch.nn.Embedding(vocab_size, n_embd)
                self.pos_emb = torch.nn.Parameter(torch.zeros(1, block_size, n_embd))
                self.drop = torch.nn.Dropout(embd_pdrop)
                self.ln_f = torch.nn.LayerNorm(n_embd)
                self.head = torch.nn.Linear(n_embd, vocab_size, bias=False)

                self.block_size = block_size
                self.names = []

            def forward(self, idx, targets=None):
                b, t = idx.size()
                assert (
                    t <= self.block_size
                ), "Cannot forward, model block size is exhausted."

                # forward the GPT model
                token_embeddings = self.tok_emb(
                    idx
                )  # each index maps to a (learnable) vector
                position_embeddings = self.pos_emb[
                    :, :t, :
                ]  # each position maps to a (learnable) vector
                x = self.drop(token_embeddings + position_embeddings)
                x = self.blocks(x)
                x = self.ln_f(x)
                logits = self.head(x)

                # if we are given some desired targets also calculate the loss
                loss = None
                if targets is not None:
                    loss = F.cross_entropy(
                        logits.view(-1, logits.size(-1)), targets.view(-1)
                    )

                return logits, loss

            def foo(self, memo=None, prefix="", remove_duplicate=False):
                for mn, m in self.named_modules(
                    memo=memo, prefix=prefix, remove_duplicate=remove_duplicate
                ):
                    for pn, p in self.named_parameters():
                        fpn = "%s.%s" % (mn, pn) if mn else pn
                        self.names.append(fpn)

        # Test plain recurse
        model_a = FakeGPT()
        model_a.foo()
        a_names = model_a.names

        model_b = FakeGPT()
        opt_model_b = torch._dynamo.optimize("eager", nopython=True)(model_b)
        opt_model_b.foo()

        self.assertEqual(a_names, model_b.names)

        # Test with prefix
        model_a = FakeGPT()
        model_a.foo(prefix="abc")
        a_names = model_a.names

        model_b = FakeGPT()
        opt_model_b = torch._dynamo.optimize("eager", nopython=True)(model_b)
        opt_model_b.foo(prefix="abc")

        self.assertEqual(a_names, model_b.names)

    def test_numpy_variable_isinstance(self):
        def fn(x, m):
            if isinstance(m, np.ndarray):
                return x + 1
            else:
                return x - 1

        x = torch.tensor([2.3])
        m = np.array([1, 2, 3])
        ref = fn(x, m)
        cnts = torch._dynamo.testing.CompileCounter()
        opt_fn = torch._dynamo.optimize(cnts)(fn)
        res = opt_fn(x, m)
        self.assertEqual(ref, res)

    def test_tensor_dot_grad_no_graph_break(self):
        def fn(a, b):
            y = 3 * a**3 - b**2
            y.backward(gradient=torch.tensor([1.0, 1.0]))
            b.grad.zero_()
            return a.grad, b.grad

        a = torch.tensor([2.0, 3.0], requires_grad=True)
        b = torch.tensor([6.0, 4.0], requires_grad=True)
        cnts = torch._dynamo.testing.CompileCounter()
        opt_fn = torch._dynamo.optimize(cnts)(fn)
        _, b_grad = opt_fn(a, b)
        self.assertTrue(same(b_grad, torch.tensor([0.0, 0.0])))
        self.assertEqual(cnts.frame_count, 2)

    def test_torch_nn_parameter_isinstance(self):
        def fn(x):
            a = torch.nn.Parameter(torch.rand(2, 3))
            if isinstance(a, torch.Tensor):
                return x + 1
            else:
                return x - 1

        x = torch.tensor([2.5])
        ref = fn(x)
        opt_fn = torch._dynamo.optimize("eager")(fn)
        res = opt_fn(x)
        self.assertEqual(ref, res)

    @torch._dynamo.config.patch(raise_on_backend_change=True)
    def test_change_backends(self):
        @torch._dynamo.optimize("eager", nopython=True)
        def fn1():
            return x + 1

        @torch._dynamo.optimize("ts")
        def fn2():
            return x + 2

        @torch._dynamo.optimize("eager", nopython=False)
        def fn3():
            return x + 1

        x = torch.tensor([3, 5])

        fn1()
        fn1()
        fn3()
        self.assertRaises(torch._dynamo.exc.ResetRequired, fn2)
        fn1()
        torch._dynamo.reset()
        fn2()
        fn2()
        self.assertRaises(torch._dynamo.exc.ResetRequired, fn1)
        self.assertRaises(torch._dynamo.exc.ResetRequired, fn3)
        fn2()

    def test_dynamo_min_operator_with_shape(self):
        @torch._dynamo.optimize("eager", nopython=True)
        def f(x, a):
            return min(x.shape[0], a)

        result = f(torch.ones(6), 3)
        self.assertEqual(result, 3)

    @patch.object(torch._dynamo.config, "dynamic_shapes", True)
    def test_onnx_shape_as_tensor(self):
        @torch._dynamo.optimize("eager", nopython=True)
        def f(x):
            return 1 + torch._shape_as_tensor(x)[0]

        gm, _ = torch._dynamo.export(f, torch.ones(6))

        input_one_dim = torch.ones(6)
        input_two_dims = torch.ones(7, 4)
        self.assertEqual(f(input_one_dim), 7)
        self.assertEqual(f(input_two_dims), 8)
        self.assertEqual(f(input_two_dims), 8)

        @torch._dynamo.optimize("eager", nopython=True)
        def f_onnx(x):
            return 1 + torch.onnx.operators.shape_as_tensor(x)[0]

        self.assertEqual(f_onnx(input_one_dim), 7)
        self.assertEqual(f_onnx(input_two_dims), 8)
        self.assertEqual(f_onnx(input_two_dims), 8)

    def test_cond(self):
        from functorch.experimental.control_flow import cond

        def true_fn(x):
            return x.sin()

        def false_fn(x):
            return x.cos()

        def f(pred, x):
            return cond(pred, true_fn, false_fn, [x])

        opt_fn = torch._dynamo.optimize("eager")(f)
        a = opt_fn(torch.tensor(False), torch.tensor([0.25, 0.25]))
        self.assertTrue(same(torch.cos(torch.tensor([0.25, 0.25])), a))
        b = opt_fn(torch.tensor(True), torch.tensor([0.25, 0.25]))
        self.assertTrue(same(torch.sin(torch.tensor([0.25, 0.25])), b))

    def test_cond_with_quantization(self):
        from functorch.experimental.control_flow import cond

        class MyModule(torch.nn.Module):
            def __init__(self):
                super().__init__()
                example_inputs = (torch.randn(5, 5),)
                self.model = torch.nn.Linear(5, 5)
                self.quantized_model = prepare_qat_fx(
                    self.model, qconfig_dict, example_inputs=example_inputs
                )

            def forward(self, pred, x):
                def true_fn(x):
                    return x.sin() + self.quantized_model(x)

                def false_fn(x):
                    return x.cos() + self.model(x)

                return cond(pred, true_fn, false_fn, [x])

        module = MyModule()
        opt_m = torch._dynamo.optimize("eager", nopython=True)(module)
        x = torch.rand((5, 5))
        pred = torch.tensor(True)
        self.assertTrue(same(module(pred, x), opt_m(pred, x)))
        pred = torch.tensor(False)
        self.assertTrue(same(module(pred, x), opt_m(pred, x)))

    def test_map_with_quantization(self):
        from functorch.experimental.control_flow import map

        class MyModule(torch.nn.Module):
            def __init__(self):
                super().__init__()
                example_inputs = (torch.randn(5, 5),)
                self.model = torch.nn.Linear(5, 5)
                self.quantized_model = prepare_qat_fx(
                    self.model, qconfig_dict, example_inputs=example_inputs
                )

            def forward(self, x):
                def body(x):
                    return x.sin() + self.quantized_model(x)

                return map(body, x)

        module = MyModule()
        opt_m = torch._dynamo.optimize("eager", nopython=True)(module)
        x = torch.rand((5, 5))
        self.assertTrue(same(module(x), opt_m(x)))

    def test_cond_side_effects(self):
        from functorch.experimental.control_flow import cond

        c = 0

        def true_fn(x):
            return x - c

        def false_fn(x):
            return x + c

        def f(pred, x):
            nonlocal c
            c = 1
            return cond(pred, true_fn, false_fn, [x])

        opt_fn = torch._dynamo.optimize("eager")(f)
        c = 0
        a = opt_fn(torch.tensor(False), torch.tensor([0.25, 0.25]))
        self.assertTrue(same(torch.tensor([1.25, 1.25]), a))

    def test_map_side_effects(self):
        from functorch.experimental.control_flow import map

        class Module(torch.nn.Module):
            def __init__(self):
                super().__init__()
                self.w = torch.tensor(1)

            def forward(self, xs):
                def body(x):
                    self.w += 1
                    return x

                return map(body, xs)

        mod = Module()
        with self.assertRaisesRegex(
            TypeError, "missing 1 required positional argument"
        ):
            opt_fn = torch._dynamo.optimize("eager", nopython=True)(mod)
            opt_fn(torch.randn(3, 2))

    def test_cond_nested(self):
        from functorch.experimental.control_flow import cond

        def true_fn_nested(x):
            return x * 10

        def false_fn_nested(x):
            return x * -1

        def true_fn(pred2, x):
            return x.sin()

        def false_fn(pred2, x):
            return x + cond(pred2, true_fn_nested, false_fn_nested, [x])

        def f(pred, pred2, x):
            return cond(pred, true_fn, false_fn, [pred2, x])

        cc = torch._dynamo.testing.CompileCounter()
        opt_fn = torch._dynamo.optimize(cc)(f)
        true_true_sin = opt_fn(
            torch.tensor(True), torch.tensor(True), torch.tensor([0.25, 0.25])
        )
        self.assertTrue(same(torch.sin(torch.tensor([0.25, 0.25])), true_true_sin))

        true_false_sin = opt_fn(
            torch.tensor(True), torch.tensor(False), torch.tensor([0.25, 0.25])
        )
        self.assertTrue(same(torch.sin(torch.tensor([0.25, 0.25])), true_false_sin))

        false_true_sum_mult = opt_fn(
            torch.tensor(False), torch.tensor(True), torch.tensor([0.25, 0.25])
        )
        self.assertTrue(
            same(torch.tensor([2.75, 2.75]), false_true_sum_mult)
        )  # * 10 then add x

        false_false_sum_neg = opt_fn(
            torch.tensor(False), torch.tensor(False), torch.tensor([0.25, 0.25])
        )
        self.assertTrue(
            same(torch.tensor([0.0, 0.0]), false_false_sum_neg)
        )  # * -1 then add x
        self.assertTrue(cc.frame_count, 2)

    def test_cond_export(self):
        from functorch.experimental.control_flow import cond

        def true_fn_nested(x):
            return x * 10

        def false_fn_nested(x):
            return x * -1

        def true_fn(pred2, x):
            return x.sin()

        def false_fn(pred2, x):
            return x + cond(pred2, true_fn_nested, false_fn_nested, [x])

        def f(pred, pred2, x):
            return cond(pred, true_fn, false_fn, [pred2, x])

        graph, guard = torch._dynamo.export(
            f, torch.tensor(False), torch.tensor(True), torch.tensor([0.25, 0.25])
        )
        true_true_sin = graph(
            torch.tensor(True), torch.tensor(True), torch.tensor([0.25, 0.25])
        )
        self.assertTrue(same(torch.sin(torch.tensor([0.25, 0.25])), true_true_sin))

        true_false_sin = graph(
            torch.tensor(True), torch.tensor(False), torch.tensor([0.25, 0.25])
        )
        self.assertTrue(same(torch.sin(torch.tensor([0.25, 0.25])), true_false_sin))

        false_true_sum_mult = graph(
            torch.tensor(False), torch.tensor(True), torch.tensor([0.25, 0.25])
        )
        self.assertTrue(
            same(torch.tensor([2.75, 2.75]), false_true_sum_mult)
        )  # * 10 then add x

        false_false_sum_neg = graph(
            torch.tensor(False), torch.tensor(False), torch.tensor([0.25, 0.25])
        )
        self.assertTrue(
            same(torch.tensor([0.0, 0.0]), false_false_sum_neg)
        )  # * -1 then add x

    def test_cond_export_single_arg(self):
        from functorch.experimental.control_flow import cond

        def true_fn(x):
            return x

        def false_fn(x):
            return x.sin()

        def f(pred, x):
            return cond(pred, true_fn, false_fn, [x])

        graph, guard = torch._dynamo.export(
            f, torch.tensor(False), torch.tensor([0.25, 0.25])
        )
        true_mirror = graph(torch.tensor(True), torch.tensor([0.25, 0.25]))
        self.assertTrue(same(torch.tensor([0.25, 0.25]), true_mirror))
        true_mirror_2 = graph(torch.tensor(True), torch.tensor([0.33, 0.33, 0.33]))
        self.assertTrue(same(torch.tensor([0.33, 0.33, 0.33]), true_mirror_2))

        false_sin = graph(torch.tensor(False), torch.tensor([0.5, 0.5]))
        self.assertTrue(same(torch.sin(torch.tensor([0.5, 0.5])), false_sin))

    def test_disable_optimize(self):
        cnt = torch._dynamo.testing.CompileCounter()

        @torch._dynamo.optimize(cnt, disable=True)
        def f1(x):
            return x + 1

        f1(torch.ones(6))
        self.assertEqual(cnt.frame_count, 0)

        @torch._dynamo.optimize(cnt, disable=True)
        def f2(x):
            return x + 1

        f2(torch.ones(6))
        self.assertEqual(cnt.frame_count, 0)

        with patch.dict(os.environ, {"TORCHDYNAMO_DISABLE": "1"}):

            @torch._dynamo.optimize(cnt)
            def f3(x):
                return x + 1

            f3(torch.ones(6))
        self.assertEqual(cnt.frame_count, 0)

    def test_config_log_level(self):
        @torch._dynamo.optimize("eager")
        def fn(a, b):
            return a + b

        with self.assertLogs(logger="torch._dynamo", level=logging.DEBUG) as log:
            torch._dynamo.config.log_level = logging.DEBUG
            fn(torch.randn(10), torch.randn(10))
            cur_len = len(log)
            self.assertGreater(cur_len, 0)

            torch._dynamo.config.log_level = logging.WARNING
            fn(torch.randn(10), torch.randn(10))
            self.assertEqual(cur_len, len(log))

    @patch.object(torch._dynamo.config, "print_graph_breaks", True)
    def test_duplicate_graph_break_warning(self):
        @torch._dynamo.optimize("eager")
        def f1(a, b):
            f2(a, b)

        def f2(a, b):
            c = a + b
            print("break")
            return a + b + c

        @torch._dynamo.optimize("eager")
        def g1(a, b):
            g2(a, b)

        def g2(a, b):
            c = a + b
            print("break")
            return a + b + c

        def count_graph_break_msgs(msgs):
            return sum(msg.find("Graph break") != -1 for msg in msgs)

        with self.assertLogs(logger="torch._dynamo", level=logging.WARNING) as log:
            torch._dynamo.config.verbose = True
            f1(torch.randn(10), torch.randn(10))
            self.assertGreater(count_graph_break_msgs(log.output), 1)

        with self.assertLogs(logger="torch._dynamo", level=logging.WARNING) as log:
            torch._dynamo.config.verbose = False
            g1(torch.randn(10), torch.randn(10))
            self.assertEqual(count_graph_break_msgs(log.output), 1)

    def test_inplace_param_update(self):
        def fn(param, y):
            prev_grad = torch.is_grad_enabled()
            try:
                torch.set_grad_enabled(False)
                torch.set_grad_enabled(True)
                torch.set_grad_enabled(False)
                param.add_(y)
            finally:
                torch.set_grad_enabled(prev_grad)

        y = torch.randn(4)
        x = torch.nn.Parameter(torch.randn(4))
        fn(x, y)

        cnts = torch._dynamo.testing.CompileCounter()
        opt_fn = torch._dynamo.optimize(cnts, nopython=True)(fn)
        opt_fn(x, y)
        self.assertEqual(cnts.frame_count, 1)
        self.assertEqual(cnts.op_count, 5)

    @unittest.skipIf(not torch.cuda.is_available(), "requires cuda")
    def test_autocast(self):
        if not torch.cuda.is_bf16_supported():
            raise unittest.SkipTest("requires bf16")

        class MyModule(torch.nn.Module):
            def forward(self, x):
                a_float32 = torch.rand((8, 8), device="cuda")
                b_float32 = torch.rand((8, 8), device="cuda")
                d_float32 = torch.rand((8, 8), device="cuda")

                with torch.autocast(device_type="cuda", dtype=torch.bfloat16):
                    e_float16 = torch.mm(a_float32, b_float32)
                    f_float16 = torch.mm(d_float32, e_float16)
                return f_float16

        module = MyModule()
        real = module(torch.tensor([0.5]))
        real_device = real.device
        real_dtype = real.dtype

        graph, guards = torch._dynamo.export(module, torch.tensor([[0.0, 0], [0, 0]]))
        exported = graph(torch.tensor([0.5]))
        self.assertEqual(exported.device, real_device)
        self.assertEqual(exported.dtype, real_dtype)

        self.assertEqual(exported.device.type, "cuda")
        self.assertEqual(exported.device.index, 0)
        self.assertEqual(exported.dtype, torch.bfloat16)

    @unittest.skipIf(not torch.cuda.is_available(), "requires cuda")
    def test_cuda_amp_autocast(self):
        class MyModule(torch.nn.Module):
            def forward(self, x):
                a_float32 = torch.rand((8, 8), device="cuda")
                b_float32 = torch.rand((8, 8), device="cuda")

                with torch.cuda.amp.autocast(dtype=torch.torch.float64):
                    c_float64 = torch.mm(a_float32, b_float32)
                return c_float64

        module = MyModule()
        real = module(torch.tensor([0.5]))
        real_device = real.device
        real_dtype = real.dtype

        graph, _ = torch._dynamo.export(module, torch.tensor([[0.0, 0], [0, 0]]))
        exported = graph(torch.tensor([0.5]))
        self.assertEqual(exported.device, real_device)
        self.assertEqual(exported.dtype, real_dtype)

        self.assertEqual(exported.device.type, "cuda")
        self.assertEqual(exported.device.index, 0)
        self.assertEqual(exported.dtype, torch.float64)

    def test_is_autocast_cpu_enabled(self):
        def fn(a_float32, b_float32):
            with torch.cpu.amp.autocast(dtype=torch.bfloat16):
                c_float16 = torch.mm(a_float32, b_float32)
                if torch.is_autocast_cpu_enabled():
                    c_float16 = c_float16 + 1
            return c_float16

        a = torch.rand((8, 8))
        b = torch.rand((8, 8))
        ref = fn(a, b)
        opt_fn = torch._dynamo.optimize("eager", nopython=True)(fn)
        res = opt_fn(a, b)
        self.assertTrue(same(ref, res))

    @unittest.skipIf(
        not PLATFORM_SUPPORTS_FUSED_SDPA or not SM80OrLater,
        "Can't run fused SDPA on this platform",
    )
    @patch.object(torch._dynamo.config, "dynamic_shapes", False)
    def test_autocast_sdpa(self):
        class MyModule(torch.nn.Module):
            def forward(self, query, key, value):
                with torch.autocast("cpu"):
                    with torch.autocast("cuda", dtype=torch.float32):
                        out = F.scaled_dot_product_attention(
                            query, key, value, None, 0.5, True
                        )
                return out

        dtype = torch.float32
        seq_len_q = 1
        seq_len_k = 1
        head_dim = 8
        query = torch.ones(
            1, 8, seq_len_q, head_dim, device="cuda", dtype=dtype, requires_grad=True
        )
        key = torch.ones(
            1, 8, seq_len_k, head_dim, device="cuda", dtype=dtype, requires_grad=True
        )
        value = torch.ones(
            1, 8, seq_len_k, head_dim, device="cuda", dtype=dtype, requires_grad=True
        )

        module = MyModule()
        real = module(query, key, value)
        real_device = real.device
        real_dtype = real.dtype

        opt_mod = torch._dynamo.optimize("inductor")(module)
        compiled = opt_mod(query, key, value)

        self.assertEqual(compiled.device, real_device)
        self.assertEqual(compiled.dtype, real_dtype)

        self.assertEqual(compiled.device.type, "cuda")
        self.assertEqual(compiled.device.index, 0)
        self.assertEqual(compiled.dtype, torch.float32)

    @unittest.skipIf(
        not PLATFORM_SUPPORTS_FUSED_SDPA or not SM80OrLater,
        "Can't run fused SDPA on this platform",
    )
    def test_parsing_sdpa(self):
        class MyModule(torch.nn.Module):
            def forward(self, query, key, value):
                out = F.scaled_dot_product_attention(query, key, value, None, 0, True)
                out = F.scaled_dot_product_attention(
                    query, key, value, None, 0, True, scale=8
                )
                out = F.scaled_dot_product_attention(
                    query=query,
                    key=key,
                    value=value,
                    attn_mask=None,
                    dropout_p=0,
                    is_causal=True,
                )
                out = F.scaled_dot_product_attention(
                    query,
                    key=key,
                    value=value,
                    attn_mask=None,
                    dropout_p=0,
                    is_causal=True,
                )
                out = F.scaled_dot_product_attention(
                    query, key, value, None, dropout_p=0, is_causal=True
                )
                out = F.scaled_dot_product_attention(query, key, value, None, scale=8)
                return out

        device = "cuda"
        dtype = torch.float16
        seq_len_q = 1
        seq_len_k = 1
        head_dim = 8
        query = torch.ones(
            1, 8, seq_len_q, head_dim, device=device, dtype=dtype, requires_grad=True
        )
        key = torch.ones(
            1, 8, seq_len_k, head_dim, device=device, dtype=dtype, requires_grad=True
        )
        value = torch.ones(
            1, 8, seq_len_k, head_dim, device=device, dtype=dtype, requires_grad=True
        )
        module = MyModule()
        opt_mod = torch._dynamo.optimize("inductor")(module)
        opt_mod(query, key, value)

    def test_autocast_cpu(self):
        class MyModule(torch.nn.Module):
            def forward(self, x):
                a_float32 = torch.rand((8, 8), device="cpu")
                b_float32 = torch.rand((8, 8), device="cpu")
                d_float32 = torch.rand((8, 8), device="cpu")

                with torch.autocast(device_type="cpu", dtype=torch.bfloat16):
                    e_float16 = torch.mm(a_float32, b_float32)
                    f_float16 = torch.mm(d_float32, e_float16)
                return f_float16

        module = MyModule()
        real = module(torch.tensor([0.5]))
        real_device = real.device
        real_dtype = real.dtype

        graph, guards = torch._dynamo.export(module, torch.tensor([[0.0, 0], [0, 0]]))
        exported = graph(torch.tensor([0.5]))
        self.assertEqual(exported.device, real_device)
        self.assertEqual(exported.dtype, real_dtype)

        self.assertEqual(exported.device.type, "cpu")
        self.assertEqual(exported.dtype, torch.bfloat16)

    def test_autocast_cpu_graph_break(self):
        class MyModule(torch.nn.Module):
            def forward(self, x):
                a_float32 = torch.rand((8, 8), device="cpu")
                b_float32 = torch.rand((8, 8), device="cpu")
                torch._dynamo.graph_break()
                d_float32 = torch.rand((8, 8), device="cpu")

                with torch.autocast(device_type="cpu", dtype=torch.bfloat16):
                    e_float16 = torch.mm(a_float32, b_float32)
                    torch._dynamo.graph_break()
                    f_float16 = torch.mm(d_float32, e_float16)
                return f_float16

        module = MyModule()
        real = module(torch.tensor([0.5]))
        real_device = real.device
        real_dtype = real.dtype

        opt = torch._dynamo.optimize("eager")(module)
        res = opt(torch.tensor([0.5]))
        self.assertEqual(res.device, real_device)
        self.assertEqual(res.dtype, real_dtype)

        self.assertEqual(res.device.type, "cpu")
        self.assertEqual(res.dtype, torch.bfloat16)

    def test_autocast_cpu_graph_break_2(self):
        # Regression for: https://github.com/pytorch/pytorch/issues/93890
        def fn(x):
            with torch.autocast(device_type="cpu", dtype=torch.bfloat16):
                x = torch.mm(x, x)
                torch._dynamo.graph_break()
                x = torch.relu(x)
            return x

        x = torch.rand([4, 4])
        self.assertEqual(x.dtype, torch.float32)
        res = fn(x)
        opt_fn = torch._dynamo.optimize("eager")(fn)
        opt_res = opt_fn(x)
        self.assertTrue(torch.allclose(res, opt_res))
        self.assertEqual(res.dtype, torch.bfloat16)
        self.assertEqual(opt_res.dtype, torch.bfloat16)

    def test_autocast_cpu_graph_break_inner_fn(self):
        class MyModule(torch.nn.Module):
            @staticmethod
            def mm_breaks(x, y):
                torch._dynamo.graph_break()
                return torch.mm(x, y)

            def forward(self, x):
                a_float32 = torch.rand((8, 8), device="cpu")
                b_float32 = torch.rand((8, 8), device="cpu")

                with torch.autocast(device_type="cpu", dtype=torch.bfloat16):
                    torch._dynamo.graph_break()
                    with torch.autocast(
                        device_type="cpu", dtype=torch.bfloat16, enabled=False
                    ):
                        torch._dynamo.graph_break()
                        g_float32 = torch.mm(a_float32, b_float32)
                        with torch.autocast(device_type="cpu", dtype=torch.bfloat16):
                            # Check that nested with non-inlineable function with graph break
                            torch._dynamo.graph_break()
                            f_float16_1 = self.mm_breaks(a_float32, b_float32)
                    # We remember to exit the inner autocast correctly to outer
                    # even after graph breaks
                    f_float16 = self.mm_breaks(a_float32, b_float32)
                    assert f_float16.dtype == f_float16_1.dtype
                return f_float16, g_float32

        module = MyModule()
        real_16, real_32 = module(torch.tensor([0.5]))
        real_device_16 = real_16.device
        real_dtype_16 = real_16.dtype
        real_device_32 = real_32.device
        real_dtype_32 = real_32.dtype

        graph = torch._dynamo.optimize("eager")(module)
        out_16, out_32 = graph(torch.tensor([0.5]))
        self.assertEqual(out_16.device, real_device_16)
        self.assertEqual(out_16.dtype, real_dtype_16)
        self.assertEqual(out_32.device, real_device_32)
        self.assertEqual(out_32.dtype, real_dtype_32)

        self.assertEqual(out_16.device.type, "cpu")
        self.assertEqual(out_16.dtype, torch.bfloat16)
        self.assertEqual(out_32.device.type, "cpu")
        self.assertEqual(out_32.dtype, torch.float32)

    def test_autocast_graph_break_method(self):
        class MyModule(torch.nn.Module):
            def __init__(self, bias):
                super().__init__()
                self.bias = bias

            def mm_not_break(self, x, y):
                return torch.mm(x, y) + self.bias

            def mm_breaks(self, x, y):
                torch._dynamo.graph_break()
                return torch.mm(x, y) + self.bias

            def forward(self, x):
                a_float32 = torch.rand((8, 8), device="cpu")
                b_float32 = torch.rand((8, 8), device="cpu")

                with torch.autocast(device_type="cpu", dtype=torch.bfloat16):
                    with torch.autocast(
                        device_type="cpu", dtype=torch.bfloat16, enabled=False
                    ):
                        g_float32 = torch.mm(a_float32, b_float32)
                    f_float16 = self.mm_breaks(a_float32, b_float32)

                    assert (
                        f_float16[0][0] == self.mm_not_break(a_float32, b_float32)[0][0]
                    )
                return f_float16, g_float32

        module = MyModule(bias=torch.rand((8, 8), device="cpu", dtype=torch.bfloat16))

        with torch.autocast(device_type="cpu", dtype=torch.bfloat16):
            # Autocast doesn't work on addition, so we need the bias to be `bfloat16`
            res = torch.rand((8, 8), device="cpu", dtype=torch.float32) + torch.rand(
                (8, 8), device="cpu", dtype=torch.bfloat16
            )
            self.assertEqual(res.dtype, torch.float32)

        real_16, real_32 = module(torch.tensor([0.5]))
        real_device_16 = real_16.device
        real_dtype_16 = real_16.dtype
        real_device_32 = real_32.device
        real_dtype_32 = real_32.dtype

        graph = torch._dynamo.optimize("eager")(module)
        out_16, out_32 = graph(torch.tensor([0.5]))
        self.assertEqual(out_16.device, real_device_16)
        self.assertEqual(out_16.dtype, real_dtype_16)
        self.assertEqual(out_32.device, real_device_32)
        self.assertEqual(out_32.dtype, real_dtype_32)

        self.assertEqual(out_16.device.type, "cpu")
        self.assertEqual(out_16.dtype, torch.bfloat16)
        self.assertEqual(out_32.device.type, "cpu")
        self.assertEqual(out_32.dtype, torch.float32)

    @unittest.skipIf(not torch.cuda.is_available(), "requires cuda")
    def test_autocast_float64(self):
        class MyModule(torch.nn.Module):
            def forward(self, x):
                a_float32 = torch.rand((8, 8), device="cuda")
                b_float32 = torch.rand((8, 8), device="cuda")
                d_float32 = torch.rand((8, 8), device="cuda")

                with torch.autocast(device_type="cuda", dtype=torch.float64):
                    e_float64 = torch.mm(a_float32, b_float32)
                    f_float64 = torch.mm(d_float32, e_float64)
                return f_float64

        module = MyModule()
        real = module(torch.tensor([0.5]))
        real_device = real.device
        real_dtype = real.dtype

        graph, guards = torch._dynamo.export(module, torch.tensor([[0.0, 0], [0, 0]]))
        exported = graph(torch.tensor([0.5]))
        self.assertEqual(exported.device, real_device)
        self.assertEqual(exported.dtype, real_dtype)

        self.assertEqual(exported.device.index, 0)
        self.assertEqual(exported.dtype, torch.float64)

    @unittest.skipIf(not torch.cuda.is_available(), "requires cuda")
    def test_autocast_device(self):
        class MyModule(torch.nn.Module):
            def forward(self, x):
                a_float32 = torch.rand((8, 8), device="cuda")
                b_float32 = torch.rand((8, 8), device="cuda")
                d_float32 = torch.rand((8, 8), device="cuda")

                with torch.autocast("cuda"):
                    e_float64 = torch.mm(a_float32, b_float32)
                    f_float64 = torch.mm(d_float32, e_float64)
                return f_float64

        module = MyModule()
        real = module(torch.tensor([0.5]))
        real_device = real.device
        real_dtype = real.dtype

        graph, guards = torch._dynamo.export(module, torch.tensor([[0.0, 0], [0, 0]]))
        exported = graph(torch.tensor([0.5]))
        self.assertEqual(exported.device, real_device)
        self.assertEqual(exported.dtype, real_dtype)

        self.assertEqual(exported.device.index, 0)
        self.assertEqual(exported.dtype, torch.torch.float16)

    def test_generate_tensor_from_list_of_numpy_primitive_type(self):
        # Test sth like torch.LongTensor(list(np.int64, np.int64, ...))
        def fn():
            x = np.array([1, 2, 3, 4, 5, 6], dtype=np.int64)
            y = [x[0], x[2], x[4]]
            z = torch.LongTensor(y)
            return z

        ref = fn()
        opt_fn = torch._dynamo.optimize("eager")(fn)
        res = opt_fn()
        self.assertTrue(same(ref, res))

    def test_autograd_function_equivalence(self):
        for i in range(1, 5):
            model = globals()[f"Module{i}"]()
            opt_model = torch._dynamo.optimize("eager", nopython=True)(model)
            self.assertTrue(
                torch.allclose(opt_model(torch.ones(2, 3)), torch.tensor([2.0]))
            )

    def test_autograd_function_has_graph_break(self):
        x = torch.randn(10)
        for model in [Module5(), Module6()]:
            torch._dynamo.reset()
            cnts = torch._dynamo.testing.CompileCounter()
            opt_model = torch._dynamo.optimize(cnts)(model)
            for _ in range(3):
                ref = model(x)
                res = opt_model(x)
                self.assertTrue(torch.allclose(ref, res))
            self.assertEqual(cnts.frame_count, 2)

    def test_object_classmethod(self):
        class C:
            @classmethod
            def fn(cls, x):
                return x + x

        @torch._dynamo.optimize("eager", nopython=True)
        def f():
            return C().fn(torch.ones(2, 3))

        self.assertTrue(torch.allclose(f(), torch.tensor([2.0])))

    def test_object_staticmethod(self):
        class C:
            @staticmethod
            def fn(x):
                return x + x

        @torch._dynamo.optimize("eager", nopython=True)
        def f():
            return C().fn(torch.ones(2, 3))

        self.assertTrue(torch.allclose(f(), torch.tensor([2.0])))

    def test_user_function_variable_supports_enum_argument(self):
        class Foo(enum.Enum):
            FOO = 0
            BAR = 1

        def gn(x, y=Foo.FOO):
            if y is Foo.FOO:
                return x
            else:
                return x + 1

        def fn(x):
            return gn(x)

        x = torch.randn(2, 3)
        ref = fn(x)
        opt_fn = torch._dynamo.optimize("eager", nopython=True)(fn)
        res = opt_fn(x)
        self.assertTrue(torch.allclose(ref, res))

    def test_user_function_variable_supports_type_abcmeta_argument(self):
        class Foo(metaclass=abc.ABCMeta):
            @abc.abstractclassmethod
            def read(self):
                pass

        class Bar(Foo):
            def read(self):
                return "Hello World!"

        class Baz:
            pass

        def gn(x, tys=(Bar, Baz)):
            if Bar in tys:
                return x - 1
            else:
                return x + 1

        def fn(x):
            return gn(x)

        x = torch.randn(2, 3)
        ref = fn(x)
        opt_fn = torch._dynamo.optimize("eager", nopython=True)(fn)
        res = opt_fn(x)
        self.assertTrue(torch.allclose(ref, res))

    def test_user_function_variable_supports_function_argument(self):
        # Test user defined function default arguments can be:
        # 1, user defined functions (e.g, add1)
        # 2, torch functions (e.g, torch.sin)
        # 3, python builtin functions (e.g, operator.neg)
        def add1(x):
            return x + 1

        def gn(x, f1=add1, f2=torch.sin, f3=operator.neg):
            return f3(f2(f1(x)))

        def fn(x):
            return gn(x)

        x = torch.randn(2, 3)
        ref = fn(x)
        opt_fn = torch._dynamo.optimize("eager", nopython=True)(fn)
        res = opt_fn(x)
        self.assertTrue(torch.allclose(ref, res))

    def test_typing_variable_isinstance(self):
        def fn(x, m):
            if isinstance(m, typing.Mapping):
                return x + 1
            else:
                return x - 1

        x = torch.randn(2, 3)
        m = {"x": torch.randn(3)}
        ref = fn(x, m)
        opt_fn = torch._dynamo.optimize("eager")(fn)
        res = opt_fn(x, m)
        self.assertTrue(torch.allclose(ref, res))

    def test_repro_graph_breaks_in__get_item_by_idx(self):
        class Mod(torch.nn.Module):
            def __init__(self):
                super().__init__()
                self.mod = torch.nn.Sequential(
                    torch.nn.Linear(3, 3), torch.nn.Linear(3, 3)
                )

            def forward(self, x):
                return self.mod[0](x)

        m = Mod()
        graph, _ = torch._dynamo.export(m, torch.randn(3, 3))

    def test_nn_sequential_invocation(self):
        with freeze_rng_state():

            class TestModel(torch.nn.Module):
                def __init__(self) -> None:
                    super().__init__()
                    self.linears = torch.nn.Sequential(
                        torch.nn.Linear(2, 2),
                        torch.nn.Linear(2, 2),
                        torch.nn.Linear(2, 2),
                        torch.nn.Linear(2, 2),
                    )

                def forward(self, x):
                    all_but_last = self.linears[:-1]
                    return all_but_last(x)

            m = TestModel()
            x = torch.rand((2, 2))
            real = m(x)
            graph, _ = torch._dynamo.export(m, x)
            dynamo_result = graph(x)
            self.assertTrue(same(real, dynamo_result))

    def test_nn_sequential_invocation_reposition_indices(self):
        with freeze_rng_state():

            class TestModel(torch.nn.Module):
                def __init__(self) -> None:
                    super().__init__()
                    self.linears = torch.nn.Sequential(
                        torch.nn.Linear(2, 2),
                        torch.nn.Linear(2, 2),
                        torch.nn.Linear(2, 2),
                        torch.nn.Linear(2, 2),
                    )

                def forward(self, x):
                    all_but_last = self.linears[1:3]
                    return all_but_last(x)

            m = TestModel()
            x = torch.rand((2, 2))
            real = m(x)
            graph, _ = torch._dynamo.export(m, x)
            dynamo_result = graph(x)
            self.assertTrue(same(real, dynamo_result))

    def test_error_on_nested_fx_trace(self):
        input = torch.rand(2, 3)

        def f(x):
            x + x

        real = f(input)

        optimized = torch._dynamo.optimize("eager")(f)
        self.assertTrue(same(optimized(input), real))

        with self.assertRaisesRegex(RuntimeError, "Detected that you are using FX"):
            gm = torch.fx.symbolic_trace(optimized)

    @patch.object(torch._dynamo.config, "error_on_nested_fx_trace", False)
    def test_no_error_on_nested_fx_trace(self):
        input = torch.rand(2, 3)

        def f(x):
            x + x

        real = f(input)

        optimized = torch._dynamo.optimize("eager")(f)
        self.assertTrue(same(optimized(input), real))

        # should not error
        gm = torch.fx.symbolic_trace(optimized)
        self.assertTrue(same(gm(input), real))

    def test_not_dynamic_scope(self):
        def f(y):
            x = 1

            def g():
                x = 2
                return lambda: x

            return y + g()()

        input = torch.zeros(1)
        real = f(input)
        optimized = torch._dynamo.optimize("eager")(f)
        opt = optimized(input)
        self.assertTrue(same(opt, real))

    def test_inference_mode(self):
        @torch.inference_mode()
        def func(x, y):
            return x.add(1.0) + y

        x = torch.ones(4, requires_grad=True)
        y = torch.ones(4, requires_grad=True)
        ref = func(x, y)
        opt_func = torch._dynamo.optimize("eager")(func)

        x1 = torch.ones(4, requires_grad=True)
        res = opt_func(x1, y)
        self.assertTrue(same(ref, res))
        self.assertTrue(same(x, x1))

    def test_if_cond_nn_mod(self):
        class MockModule(torch.nn.Module):
            def __init__(self, output_relu=True):
                super().__init__()
                self.relu = torch.nn.ReLU() if output_relu else None

            def forward(self, x):
                x = torch.sin(x)
                if self.relu:
                    x = self.relu(x)
                return x

        model = MockModule()
        opt_model = torch._dynamo.optimize("eager", nopython=True)(model)

        x = torch.rand(4)
        ref = model(x)
        res = opt_model(x)
        self.assertTrue(same(ref, res))

        model = MockModule(output_relu=False)
        opt_model = torch._dynamo.optimize("eager", nopython=True)(model)

        x = torch.rand(4)
        ref = model(x)
        res = opt_model(x)
        self.assertTrue(same(ref, res))

    def test_if_cond_user_defined_object(self):
        # obj.__bool__ is not existed
        class A:  # noqa: B903
            def __init__(self, x):
                self.x = x

        # obj.__bool__ is function and returns bool type
        class B:
            def __init__(self, x):
                self.x = x

            def __bool__(self):
                return self.x > 0

        # obj.__bool__ is non-function
        class C:
            def __init__(self, x):
                self.x = x
                self.__bool__ = False

        def fn(x, obj):
            if not obj:
                return x + 1
            else:
                return x - 1

        x = torch.rand(4)
        cnts = torch._dynamo.testing.CompileCounter()
        opt_fn = torch._dynamo.optimize(cnts, nopython=True)(fn)
        obj1 = A(0.5)
        obj2 = B(0.5)
        obj3 = B(-0.5)
        obj4 = C(0.5)
        for obj in [obj1, obj2, obj3, obj4, obj3, obj2]:
            ref = fn(x, obj)
            res = opt_fn(x, obj)
            self.assertTrue(same(ref, res))
        self.assertEqual(cnts.frame_count, 4)

    def test_if_cond_user_defined_object2(self):
        # obj.__bool__ is function and returns non-bool type
        class MyObj:
            def __init__(self, x):
                self.x = x

            def __bool__(self):
                self.x = 1
                return self.x

        def fn(a, obj):
            if not obj:
                return a + obj.x
            else:
                return a - obj.x

        x = torch.rand(4)
        obj = MyObj(0.5)
        opt_fn = torch._dynamo.optimize("eager")(fn)
        try:
            opt_fn(x, obj)
            self.assertFalse(True)
        except TypeError as e:
            self.assertIn("__bool__ should return bool, returned int", str(e))

    def test_class_has_instancecheck_method(self):
        class A:
            pass

        class ExampleMeta(type):
            def __instancecheck__(cls, instance):
                return True

        class B(metaclass=ExampleMeta):
            pass

        def fn(x, obj):
            if isinstance(obj, B):
                return x + 1
            else:
                return x - 1

        x = torch.rand(4)
        obj = A()
        ref = fn(x, obj)
        opt_fn = torch._dynamo.optimize("eager", nopython=True)(fn)
        res = opt_fn(x, obj)
        self.assertTrue(same(ref, res))

    def test_torch_cuda_is_available(self):
        def fn(x):
            if torch.cuda.is_available():
                return x + 1
            else:
                return x - 1

        x = torch.rand(4)
        ref = fn(x)
        opt_fn = torch._dynamo.optimize("eager", nopython=True)(fn)
        res = opt_fn(x)
        self.assertTrue(same(ref, res))

    @unittest.skipIf(not torch.cuda.is_available(), "requires cuda")
    @unittest.skipIf(not torch.backends.cudnn.is_available(), "requires cudnn")
    def test_torch_cudnn_is_acceptable(self):
        def fn(x):
            if torch.backends.cudnn.is_acceptable(tensor=x):
                return x + 1
            return x

        x = torch.rand(4).cuda()
        ref = fn(x)
        opt_fn = torch._dynamo.optimize("eager", nopython=True)(fn)
        res = opt_fn(x)
        self.assertTrue(same(ref, res))

    @unittest.skipIf(not torch.cuda.is_available(), "requires cuda")
    @unittest.skipIf(not torch.backends.cudnn.is_available(), "requires cudnn")
    def test_torch_cudnn_is_acceptable_bad_inputs(self):
        def fn1(x):
            if torch.backends.cudnn.is_acceptable("invalid"):
                return x + 1
            return x

        def fn2(x):
            if torch.backends.cudnn.is_acceptable(x, 3.14):
                return x + 1
            return x

        with self.assertRaisesRegex(
            AssertionError, "Expect input to cudnn.is_acceptable to be a tensor"
        ):
            x1 = torch.rand(4).cuda()
            opt_fn1 = torch._dynamo.optimize("eager", nopython=True)(fn1)
            res1 = opt_fn1(x1)

        with self.assertRaisesRegex(
            AssertionError, "Expect 1 input to cudnn.is_acceptable"
        ):
            x2 = torch.rand(4).cuda()
            opt_fn2 = torch._dynamo.optimize("eager", nopython=True)(fn2)
            res = opt_fn2(x2)

    @unittest.skipIf(not torch.cuda.is_available(), "requires cuda")
    def test_get_device(self):
        def fn(x, y):
            x = x + 1
            y = y + 1
            return x.get_device(), y.get_device()

        x = torch.rand(4, device="cuda")
        y = torch.rand(4, device="cpu")
        ref = fn(x, y)
        opt_fn = torch._dynamo.optimize("eager", nopython=True)(fn)
        res = opt_fn(x, y)
        self.assertTrue(same(ref, res))

    def test_disable_flag(self):
        cnt = torch._dynamo.testing.CompileCounter()

        with patch.dict(os.environ, {"TORCH_COMPILE_DISABLE": "1"}):

            def fn(x, y):
                x = x + 1
                y = y + 1

            opt_fn = torch._dynamo.optimize(cnt)

        self.assertEqual(cnt.frame_count, 0)

    def test_is_compiling(self):
        def f():
            if torch._dynamo.is_compiling():
                return torch.ones(2, 2)
            else:
                return torch.zeros(2, 2)

        opt_f = torch._dynamo.optimize("eager")(f)

        self.assertEqual(f(), torch.zeros(2, 2))
        self.assertEqual(opt_f(), torch.ones(2, 2))

    def test_guard_failure_fn(self):
        def fn(x, y, k):
            x = x + 1
            y = y + 1
            return x * y * k

        x = torch.tensor([0.5, 0.5])
        y = torch.tensor([1.0, 1.0])

        guard_failure = None

        def guard_failures(failure):
            nonlocal guard_failure
            guard_failure = failure

        opt_fn = torch._dynamo.optimize(
            "eager", nopython=True, guard_fail_fn=guard_failures
        )(fn)

        x2 = torch.tensor([0.5, 0.5, 1.0])
        y2 = torch.tensor([0.5, 0.5, 0.5])

        opt_fn(x, y, 3)
        opt_fn(x2, y2, 5)

        if (
            torch._dynamo.config.dynamic_shapes
            and not torch._dynamo.config.specialize_int
            and not torch._dynamo.config.assume_static_by_default
        ):
            # we didn't actually test guard_failure_fn here but whatever,
            # nice to see no guard failure on the test
            self.assertTrue(guard_failure is None)
        else:
            self.assertTrue(guard_failure is not None)
            if not torch._dynamo.config.dynamic_shapes:
                self.assertEqual(guard_failure[0], "k == 3")

    @patch.object(torch._dynamo.config, "dynamic_shapes", True)
    def test_guard_failure_fn_shape_control(self):
        def fn(x, y):
            if x.shape[0] < 3:
                if y.shape[0] < 3:
                    return x * y
                else:
                    return x + y
            else:
                return -1

        x = torch.randn([2, 2])
        y = torch.randn([2, 2])

        guard_failure = None

        def guard_failures(failure):
            nonlocal guard_failure
            guard_failure = failure

        opt_fn = torch._dynamo.optimize(
            "eager", nopython=True, guard_fail_fn=guard_failures
        )(fn)

        x2 = torch.randn([5, 5])
        y2 = torch.randn([5, 5])

        opt_fn(x, y)
        opt_fn(x2, y2)

        self.assertTrue(guard_failure is not None)
        if torch._dynamo.config.assume_static_by_default:
            self.assertEqual(guard_failure[0], "x.size()[0] == 2")
        else:
            self.assertEqual(guard_failure[0], "x.size()[0] < 3")

    def test_guard_failure_fn2(self):
        def fn(x, y):
            x = x + 1
            y = y + 1
            return x * y

        x = torch.tensor([0.5, 0.5])
        y = torch.tensor([1.0, 1.0])

        guard_failure = None

        def guard_failures(failure):
            nonlocal guard_failure
            guard_failure = failure

        opt_fn = torch._dynamo.optimize(
            "eager", nopython=True, guard_fail_fn=guard_failures
        )(fn)

        x2 = torch.tensor([0.5, 0.5, 1.0])
        y2 = torch.tensor([0.5, 0.5, 0.5])

        opt_fn(x, y)
        opt_fn(x2, y2)

        if torch._dynamo.config.dynamic_shapes:
            if torch._dynamo.config.assume_static_by_default:
                self.assertEqual(
                    guard_failure[0],
                    "x.size()[0] == 2",
                )
            else:
                self.assertTrue(guard_failure is None)
        else:
            self.assertTrue(guard_failure is not None)
            self.assertEqual(
                guard_failure[0],
                "tensor 'x' size mismatch at index 0. expected 2, actual 3",
            )

    def test_guard_failure_fn_tensor_iter(self):
        def fn(x):
            for y in x:
                y.add_(1.0)
            return y

        guard_failure = None

        def guard_failures(failure):
            nonlocal guard_failure
            guard_failure = failure

        opt_fn = torch._dynamo.optimize(
            "eager", nopython=True, guard_fail_fn=guard_failures
        )(fn)

        args1 = torch.randn(10, 10)
        out = fn(args1)
        opt_out = opt_fn(args1)
        self.assertTrue(same(out, opt_out))

        args2 = torch.randn(9, 10)
        out = fn(args2)
        opt_out = opt_fn(args2)
        self.assertTrue(same(out, opt_out))

        # guard is expected for both static and dynamic shapes
        self.assertTrue(guard_failure is not None)
        self.assertEqual(guard_failure[0], "len(x) == 10")

    def test_restore_graphstate(self):
        # This function does some guard accumulation,
        # and then rolls back due to control flow.
        # The idea is that if one were printing guards as they appear,
        # they would see this insert a guard that does not show up in the final set of
        # guards as we rolled back from it.
        def nested_fn(s):
            if x[0] < 10:
                return s * s
            return s

        def fn(x, y):
            x = x + 1
            y = nested_fn(y)
            y = y + 10
            return x * y

        all_guards = []

        def guard_export_print(guards):
            nonlocal all_guards
            all_guards.extend(guards)

        opt_fn = torch._dynamo.optimize("eager", guard_export_fn=guard_export_print)(fn)

        x = torch.tensor([0.5, 0.5])
        y = torch.tensor([1.0, 1.0])
        opt_fn(x, y)

        if torch._dynamo.config.dynamic_shapes:
            self.assertEqual(len(all_guards), 13)
        else:
            self.assertEqual(len(all_guards), 9)
        for guard in all_guards:
            # This guard was created
            self.assertTrue(guard.name != "nested_fn.__closure__[0].cell_contents")

    # Note - here be mild dragons.
    # This test relies a ton on internal implementation. Future refactor efforts
    # are welcome to delete it if necessary, rewriting this test constantly is a chore, not
    # a feature. We kept it around with some amount of saddness, as it was extremely useful in debugging.
    def test_restore_graphstate_internals(self):
        def fn(x, y):
            x = x + 1
            y = y + 1
            return x * y

        _, guards = torch._dynamo.export(
            fn, torch.tensor([0.25, 0.25]), torch.tensor([0.25, 0.25])
        )
        # Dummy ctor
        graph = OutputGraph(
            f_globals={},
            code_options={},
            compiler_fn=None,
            root_tx=None,
            export=False,
        )
        # Contrived property so as not to have it be None
        graph.nn_modules = {}
        graph.nn_modules_sources = {}
        # Contrived generation timestamp
        graph.timestamp = 4
        # Contrived guards
        graph.tracing_context.guards_context.dynamo_guards = guards

        # Save the state
        state = graph.copy_graphstate()
        # Saving increments the generation
        self.assertEqual(graph.timestamp, 5)

        # Assure that the saved state is valid
        self.assertEqual(state.timestamp, 4)

        # Ensure that the guards reflect the expected state
        self.assertEqual(graph.tracing_context.guards_context.dynamo_guards, guards)
        self.assertEqual(graph.guards, guards)

        # Mess around with the state
        graph.tracing_context.guards_context.dynamo_guards = set()
        self.assertEqual(graph.guards, set())

        # Restore the state
        graph.restore_graphstate(state)

        # Make sure it restored correctly
        self.assertEqual(graph.timestamp, 4)
        self.assertEqual(graph.guards, guards)
        self.assertEqual(graph.tracing_context.guards_context.dynamo_guards, guards)

    def test_call_parent_non_class_methods_from_child(self):
        class A:
            def add(self, x):
                return x + 10

            def mul(self, x):
                return x * 0.1

        class B(A):
            def add(self, x):
                return x + 20

            def mul(self, x):
                return x * 0.2

        class C(B):
            def add(self, x):
                y = A.add(self, x)
                z = B.mul(self, y)
                return z + 30

        x = torch.rand(4)
        fn = C().add
        ref = fn(x)
        opt_fn = torch._dynamo.optimize("eager", nopython=True)(fn)
        res = opt_fn(x)
        self.assertTrue(same(ref, res))

    def test_builder_for_class_with_metaclass(self):
        class ExampleMeta(type):
            pass

        class MyClass(metaclass=ExampleMeta):
            pass

        def fn(x, y):
            if isinstance(y, MyClass):
                return x + 1
            else:
                return x - 1

        x = torch.rand([4, 4])
        y = MyClass()
        ref = fn(x, y)
        opt_fn = torch._dynamo.optimize("eager")(fn)
        res = opt_fn(x, y)
        self.assertTrue(same(ref, res))

    def test_torch_package_working_with_trace(self):
        # from torch._dynamo.test_case import run_tests

        inputs = [torch.randn([2, 2]), torch.randn([2, 2])]

        optimized_model = torch._dynamo.optimize(backend="eager")(
            MyPickledModule(torch.randn([2, 2]))
        )
        from torch import package

        path = "/tmp/MyPickledModule.pt"
        package_name = "MyPickledModule"
        resource_name = "MyPickledModule.pkl"

        model = MyPickledModule(torch.randn([2, 2]))

        with package.PackageExporter(path) as exp:
            exp.extern("**")
            exp.save_pickle(package_name, resource_name, model)

        imp = package.PackageImporter(path)
        loaded_model = imp.load_pickle(package_name, resource_name)

        optimized_loaded_model = torch._dynamo.optimize("eager")(loaded_model)(*inputs)

    def test_shape_and_tuple_equality(self):
        def fn(x, y, t):
            z = x * y
            if x.size() == t:
                return z.cos()
            return z.sin()

        torch._dynamo.optimize("eager", nopython=True)(fn)(
            torch.randn([4, 4]), torch.randn([4, 4]), (4, 4)
        )

    def test_int_list(self):
        # if dynamic_shapes == True: unspec int list
        # if dynamic_shapes == False: spec int list
        def fn(x, y):
            return torch.sin(x + y[1] % 2)

        x = torch.randn(6)
        cnt = torch._dynamo.testing.CompileCounter()
        opt_fn = torch._dynamo.optimize(cnt)(fn)
        for i in range(10, 25, 3):
            y = [i, i + 1, i + 2]
            ref = fn(x, y)
            res = opt_fn(x, y)
            self.assertTrue(same(ref, res))
        self.assertEqual(cnt.frame_count, ifunspec(ifdyn(1, 5), 5))

    # specifically test for tensor.attribute -> torch.something()
    def test_real_imag_tensor_attribute(self):
        def fn(x, y):
            a = x.real
            b = x.imag
            return torch.mul(torch.add(a, y), b)

        x_real = torch.rand((4, 4))
        x_imag = torch.rand((4, 4))
        x = torch.complex(x_real, x_imag)
        y = torch.rand((4, 4))

        ref = fn(x, y)
        opt_fn = torch._dynamo.optimize("eager")(fn)
        res = opt_fn(x, y)
        self.assertTrue(same(ref, res))

    def test_T_tensor_attribute(self):
        def fn(x, y):
            a = x.T
            return torch.add(a, y)

        x = torch.rand((4, 4))
        y = torch.rand((4, 4))

        ref = fn(x, y)
        opt_fn = torch._dynamo.optimize("eager")(fn)
        res = opt_fn(x, y)
        self.assertTrue(same(ref, res))

    def test_recursive_tensor_attribute(self):
        def fn(x, y):
            a = x.real.T
            b = x.imag
            return torch.mul(torch.add(a, y), b)

        x_real = torch.rand((4, 4))
        x_imag = torch.rand((4, 4))
        x = torch.complex(x_real, x_imag)
        y = torch.rand((4, 4))

        ref = fn(x, y)
        opt_fn = torch._dynamo.optimize("eager")(fn)
        res = opt_fn(x, y)
        self.assertTrue(same(ref, res))

    def test_tagging_tensors_simple(self):
        def foo(x, y):
            return x * y, x, y

        a = torch.randn([3, 3])
        a.tag = "a"
        a.frog = "ribbity ribbit"
        b = torch.randn([3, 3])
        b.tag = "b"
        b.frog = "ribbit"

        exported = torch._dynamo.export(foo, a, b)
        out_graph = exported[0]

        nodes = list(out_graph.graph.nodes)
        placeholders = [node for node in nodes if node.op == "placeholder"]
        all_tags = []
        all_frogs = []
        for placeholder in placeholders:
            if "tensor_dict" in placeholder.meta:
                all_tags.append(placeholder.meta["tensor_dict"]["tag"])
                all_frogs.append(placeholder.meta["tensor_dict"]["frog"])

        self.assertEqual(all_tags, ["a", "b"])
        self.assertEqual(all_frogs, ["ribbity ribbit", "ribbit"])

    def test_tagging_tensors_mix_used_unused_structure(self):
        def pre_attention_state_ops(input, mems, state):
            lc_key = state[0]
            lc_val = state[1]
            bar = []
            for i in range(0, 4):
                bar2 = []
                for j in range(0, 3):
                    bar2.append(
                        lc_key + lc_val + torch.tensor([0.1, 0.25, 0.4, 0.5, 0.1])
                    )
                bar.append(bar2)

            return bar

        mems = torch.tensor([[[1.8364, 0.2724, -1.4917, -0.4367, 0.8640]]])
        state = [
            torch.tensor([[[1.0517, 0.3848, -0.6472, 0.0823, 0.9116]]]),
            torch.tensor([[[1.0517, 0.3848, -0.6472, 0.0823, 0.9116]]]),
        ]
        i = torch.tensor(
            [
                [0.0313, -0.1487, -0.3846, -0.5321],
                [-1.7073, 1.3331, -0.0890, -1.4935],
                [-0.8314, -0.1862, -0.5935, 1.5232],
            ]
        )

        mems.tag = "MEMS"
        i.tag = "FOO"
        state[0].tag = "STATE_0"
        state[1].tag = "HMMM"

        exported = torch._dynamo.export(pre_attention_state_ops, i, mems, state)
        out_graph = exported[0]

        nodes = list(out_graph.graph.nodes)
        placeholders = [node for node in nodes if node.op == "placeholder"]
        all_tags = []
        for placeholder in placeholders:
            if "tensor_dict" in placeholder.meta:
                all_tags.append(placeholder.meta["tensor_dict"]["tag"])

        self.assertEqual(all_tags, ["STATE_0", "HMMM"])

    def test_get_custom_tensor_attribute(self):
        def fn(x):
            return x.custom_attr * x

        x = torch.rand((2, 2))
        x.custom_attr = 3.14
        ref = fn(x)
        opt_fn = torch._dynamo.optimize("eager")(fn)
        res = opt_fn(x)
        self.assertTrue(same(ref, res))

    def test_set_custom_tensor_attribute(self):
        def fn(x):
            x.custom_attr = 3.14
            return x.custom_attr * x

        x = torch.rand((2, 2))
        ref = fn(x)
        opt_fn = torch._dynamo.optimize("eager")(fn)
        res = opt_fn(x)
        self.assertTrue(same(ref, res))

    @unittest.skipIf(sys.version_info < (3, 11), "requires Python 3.11+")
    def test_py311_jump_offset(self):
        new_inst = bytecode_transformation.create_instruction
        consts = (None, 1, 2, 3, 4)

        def create_test_code(jump_opname, target_idx):
            targets = [
                new_inst("LOAD_CONST", 1),
                new_inst("LOAD_CONST", 3),
            ]
            jump_to_target_inst = new_inst(jump_opname, target=targets[target_idx])
            """
            pseudocode of generated bytecode:
            def test_py311_fn():
                goto target1
            target0:
                return 1
            target1:
                goto [target0/target2] (via fwd or bwd jump)
                return 2
            target2:
                return 3
                return 4
            """
            # test with LOAD_GLOBAL since it has a different instruction size
            insts = [
                new_inst("RESUME", 0),
                new_inst("JUMP_FORWARD", target=jump_to_target_inst),
                targets[0],
                new_inst("LOAD_GLOBAL", argval="print"),
                new_inst("POP_TOP"),
                new_inst("RETURN_VALUE"),
                jump_to_target_inst,
                new_inst("LOAD_CONST", 2),
                new_inst("LOAD_GLOBAL", argval="print"),
                new_inst("POP_TOP"),
                new_inst("RETURN_VALUE"),
                targets[1],
                new_inst("RETURN_VALUE"),
                new_inst("LOAD_CONST", 4),
                new_inst("RETURN_VALUE"),
            ]
            code_options = collections.OrderedDict(
                [
                    ("co_argcount", 0),
                    ("co_posonlyargcount", 0),
                    ("co_kwonlyargcount", 0),
                    ("co_nlocals", 0),
                    ("co_stacksize", 2),
                    ("co_flags", 3),
                    ("co_code", b""),
                    ("co_consts", consts),
                    ("co_names", ("print",)),
                    ("co_varnames", ()),
                    ("co_filename", __file__),
                    ("co_name", "test_py311_fn"),
                    ("co_qualname", "test_py311_fn"),
                    ("co_firstlineno", 1),
                    ("co_linetable", b""),
                    ("co_exceptiontable", b""),
                    ("co_freevars", ()),
                    ("co_cellvars", ()),
                ]
            )
            return bytecode_transformation.clean_and_assemble_instructions(
                insts,
                list(code_options.keys()),
                code_options,
            )

        # format: jump_opname, target_idx, expected forward jump, expected return value
        test_args = (
            ("JUMP_FORWARD", 0, False, 1),
            ("JUMP_FORWARD", 1, True, 3),
            ("JUMP_BACKWARD", 0, False, 1),
            ("JUMP_BACKWARD", 1, True, 3),
        )

        for test in test_args:
            insts, code = create_test_code(test[0], test[1])
            # check if offset of latest jump instruction is forward/backward
            for inst in reversed(insts):
                if inst.opname.startswith("JUMP"):
                    if test[2]:
                        self.assertIn("FORWARD", inst.opname)
                    else:
                        self.assertIn("BACKWARD", inst.opname)
                    break
            # run the code and check result

            def dummy_fn():
                pass

            dummy_fn.__code__ = code
            self.assertEqual(dummy_fn(), test[3])

            # TODO should also pass the code object back into dynamo again, but
            # dynamo is not enabled for Python 3.11 yet.

    def test_ordered_dict_alias_reconstruct(self):
        od = collections.OrderedDict

        def fn():
            d1 = dict()
            d1["a"] = 1
            d2 = od(d1)
            d2["b"] = 2
            torch._dynamo.graph_break()
            if isinstance(d2, od):
                return d2["a"] + d2["b"]
            else:
                return 0

        dis.dis(fn)
        self.assertEqual(torch._dynamo.optimize("eager")(fn)(), 3)

    @torch._dynamo.config.patch(dynamic_shapes=True)
    def test_raise_guard_full_constraint(self):
        y = torch.randn([3, 3, 3])

        def my_dyn_fn(x):
            if x.shape[0] == 3:
                return x.sin()
            return x.cos()

        torch._dynamo.optimize("eager")(my_dyn_fn)(y)
        torch._dynamo.mark_dynamic(y, 0)

        torch._dynamo.reset()
        with self.assertRaises(
            torch._dynamo.exc.InternalTorchDynamoError,
        ):
            torch._dynamo.optimize("eager")(my_dyn_fn)(y)

    @torch._dynamo.config.patch(dynamic_shapes=True)
    def test_no_raise_guard_partial_constraint(self):
        y = torch.randn([3, 3, 3])

        def my_dyn_fn(x):
            if x.shape[0] > 3:
                return x.sin()
            return x.cos()

        torch._dynamo.optimize("eager")(my_dyn_fn)(y)
        torch._dynamo.mark_dynamic(y, 0)
        torch._dynamo.reset()
        torch._dynamo.optimize("eager")(my_dyn_fn)(y)

    @torch._dynamo.config.patch(dynamic_shapes=True)
    def test_no_raise_guard_partial_constraint_across_break(self):
        y = torch.randn([3, 3, 3])

        def my_dyn_fn(x, y):
            z = x * y

            torch._dynamo.graph_break()
            if z.shape[0] > 2:
                return z.cos()

            return x.cos()

        torch._dynamo.optimize("eager")(my_dyn_fn)(y, y)
        torch._dynamo.mark_dynamic(y, 0)
        torch._dynamo.reset()
        torch._dynamo.optimize("eager")(my_dyn_fn)(y, y)

    # Sadly, this does not throw - we do not prop correctly across the graph break
    @unittest.expectedFailure
    @torch._dynamo.config.patch(dynamic_shapes=True)
    def test_raise_guard_partial_constraint_across_break(self):
        y = torch.randn([3, 3, 3])

        def my_dyn_fn(x, y):
            z = x * y

            torch._dynamo.graph_break()
            if z.shape[0] == 3:
                return z.cos()

            return x.cos()

        torch._dynamo.optimize("eager")(my_dyn_fn)(y, y)
        torch._dynamo.mark_dynamic(y, 0)
        torch._dynamo.reset()
        with self.assertRaisesRegex(
            Exception,
        ):
            torch._dynamo.optimize("eager")(my_dyn_fn)(y, y)

    @torch._dynamo.config.patch(dynamic_shapes=True)
    def test_raise_guard_partial_constraint_no_graph_break(self):
        y = torch.randn([3, 3, 3])

        def my_dyn_fn(x, y):
            z = x * y

            if z.shape[0] == 3:
                return z.cos()

            return x.cos()

        torch._dynamo.optimize("eager")(my_dyn_fn)(y, y)
        torch._dynamo.mark_dynamic(y, 0)
        torch._dynamo.reset()
        with self.assertRaises(
            torch._dynamo.exc.InternalTorchDynamoError,
        ):
            torch._dynamo.optimize("eager")(my_dyn_fn)(y, y)

    def test_cannot_trace_mark_dynamic(self):
        y = torch.randn([3, 3, 3])

        def my_dyn_fn(x):
            torch._dynamo.mark_dynamic(x, 0)
            return x * x

        with self.assertRaisesRegex(
            AssertionError, "Attempt to trace forbidden callable"
        ):
            torch._dynamo.optimize("eager")(my_dyn_fn)(y)

    def test_cannot_trace_mark_dynamic_safe_unreached(self):
        y = torch.randn([3, 3, 3])

        def my_dyn_fn(x):
            if x.shape[0] == 3:
                return x
            print("Running", torch._dynamo.mark_dynamic(x, 0))
            return x * x

        torch._dynamo.optimize("eager")(my_dyn_fn)(y)

    @torch._dynamo.config.patch(dynamic_shapes=False)
    def test_no_dynamic_shapes_mark_dynamic_illegal(self):
        y = torch.randn([3, 3, 3])

        def my_dyn_fn(x):
            if x.shape[0] > 3:
                return x.sin()
            return x.cos()

        torch._dynamo.optimize("eager")(my_dyn_fn)(y)
        torch._dynamo.mark_dynamic(y, 0)
        torch._dynamo.reset()
        with self.assertRaisesRegex(
            AssertionError,
            "mark_dynamic usage with dynamic_shapes=False is not yet supported",
        ):
            torch._dynamo.optimize("eager")(my_dyn_fn)(y)

    @torch._dynamo.config.patch(dynamic_shapes=False)
    def test_parameter_mark_dynamic_illegal(self):
        y = torch.nn.Parameter(torch.tensor([0.25, 0.25]))
        x = torch.tensor([0.5, 0.5])

        class encoder(torch.nn.Module):
            def __init__(self, y):
                super().__init__()
                self.register_parameter("param", y)

            @torch._dynamo.disable
            def helper(self, x, y):
                return x * y

            def forward(self, a, *args):
                x = a + a
                return self.helper(x, self.param)

        e = encoder(y)
        torch._dynamo.optimize("eager")(e)(x)
        torch._dynamo.mark_dynamic(y, 0)
        torch._dynamo.reset()
        e = encoder(y)
        with self.assertRaisesRegex(
            AssertionError,
            "mark_dynamic on parameter, parameters are always static today",
        ):
            torch._dynamo.optimize("eager")(e)(x)

    @torch._dynamo.config.patch(dynamic_shapes=True)
    def test_py_guards_mark_dynamic(self):
        x = torch.randn([3, 3, 3])

        def my_dyn_fn(a):
            if a.shape[0] > 2:
                return a.cos()
            return a.sin()

        torch._dynamo.mark_dynamic(x, 0)
        counter = CompileCounter()
        # Run with dynamic
        torch._dynamo.optimize(counter)(my_dyn_fn)(x)
        self.assertEqual(counter.frame_count, 1)
        delattr(x, "_dynamo_dynamic_indices")

        torch._dynamo.optimize(counter)(my_dyn_fn)(x)
        # Run without dynamic, no recompile
        self.assertEqual(counter.frame_count, 1)

        # Mark a new dim, 1, as dynamic
        torch._dynamo.mark_dynamic(x, 1)
        torch._dynamo.optimize(counter)(my_dyn_fn)(x)
        # Recompile triggered because we marked a new dym as dynamic
        self.assertEqual(counter.frame_count, 2)

        # Mark an existing dim, 1, as dynamic
        torch._dynamo.mark_dynamic(x, 1)
        torch._dynamo.optimize(counter)(my_dyn_fn)(x)
        # No Recompile triggered because we marked an existing dym as dynamic
        self.assertEqual(counter.frame_count, 2)

        # Reset
        torch._dynamo.reset()
        # Reset counter
        counter = CompileCounter()
        # Clear dynamic
        delattr(x, "_dynamo_dynamic_indices")

        # Run with dynamic 1
        torch._dynamo.mark_dynamic(x, 1)
        torch._dynamo.optimize(counter)(my_dyn_fn)(x)
        self.assertEqual(counter.frame_count, 1)

        # Clear dynamic
        delattr(x, "_dynamo_dynamic_indices")
        # Run with dynamic 0, not subset
        torch._dynamo.mark_dynamic(x, 0)
        torch._dynamo.optimize(counter)(my_dyn_fn)(x)
        self.assertEqual(counter.frame_count, 2)

        # Clear dynamic
        delattr(x, "_dynamo_dynamic_indices")
        # Run with dynamic 0, 1, 2, not subset
        torch._dynamo.mark_dynamic(x, 0)
        torch._dynamo.mark_dynamic(x, 1)
        torch._dynamo.mark_dynamic(x, 2)
        torch._dynamo.optimize(counter)(my_dyn_fn)(x)
        self.assertEqual(counter.frame_count, 3)

        # Clear dynamic
        delattr(x, "_dynamo_dynamic_indices")
        # Run with dynamic 0, 2, subset!
        torch._dynamo.mark_dynamic(x, 2)
        torch._dynamo.mark_dynamic(x, 0)
        torch._dynamo.optimize(counter)(my_dyn_fn)(x)
        self.assertEqual(counter.frame_count, 3)

    def test_torch_compile_ctx_on_forward_and_training_step(self):
        class MyModel(torch.nn.Module):
            def forward(self):
                ...

            def training_step(self):
                self()

        model = MyModel()
        compiled_model = torch.compile(model)

        model.forward = compiled_model.dynamo_ctx(model.forward)
        model.training_step = compiled_model.dynamo_ctx(model.training_step)

        model.training_step()

    def test_torch_guards_stack_frame_register_inlining_disable(self):
        y = torch.nn.Parameter(torch.tensor([0.25, 0.25]))
        x = torch.tensor([0.5, 0.5])

        class encoder(torch.nn.Module):
            def __init__(self, y):
                super().__init__()
                self.register_parameter("param", y)

            @torch._dynamo.disable
            def helper(self, x, y):
                return x * y

            def forward(self, a, *args):
                x = a + a
                return self.helper(x, self.param)

        e = encoder(y)

        seen_frames = []
        import contextlib

        @contextlib.contextmanager
        def global_context_capture_fn(frame_summary):
            seen_frames.append(frame_summary)
            yield

        with mock.patch(
            "torch._guards.TracingContext.current_frame",
            side_effect=global_context_capture_fn,
        ):
            torch._dynamo.optimize("eager")(e)(x)

        self.assertEqual(len(seen_frames), 0)

    def test_torch_guards_stack_frame_register_inlining_partially_disable(self):
        y = torch.nn.Parameter(torch.tensor([0.25, 0.25]))
        x = torch.tensor([0.5, 0.5])

        class encoder(torch.nn.Module):
            def __init__(self, y):
                super().__init__()
                self.register_parameter("param", y)

            @torch._dynamo.disable
            def helper_disabled(self, x, y):
                return x * y

            def helper(self, x, y):
                return x * y

            def forward(self, a, *args):
                x = a + a
                return self.helper(x, self.param) + self.helper_disabled(x, self.param)

        e = encoder(y)

        seen_frames = []
        import contextlib

        @contextlib.contextmanager
        def global_context_capture_fn(frame_summary):
            seen_frames.append(frame_summary)
            yield

        with mock.patch(
            "torch._guards.TracingContext.current_frame",
            side_effect=global_context_capture_fn,
        ):
            torch._dynamo.optimize("eager")(e)(x)

        self.assertEqual(len(seen_frames), 1)
        self.assertEqual(seen_frames[0].name, "forward")
        self.assertEqual(
            seen_frames[0].line,
            "return self.helper(x, self.param) + self.helper_disabled(x, self.param)",
        )

    def test_torch_guards_stack_frame_register_inlining(self):
        x = torch.tensor([0.5, 0.5])
        y = torch.tensor([0.75, 0.75, 0.75, 0.75])
        z = torch.tensor([0.25, 0.25, 0.25, 0.25, 0.25, 0.25, 0.25, 0.25])

        def uwu_inline_me(x, y, z):
            r = torch.cat((x, x)) + y
            r2 = torch.cat((y, y)) + z
            return r, r2

        def fn(x, y, z):
            r, r2 = uwu_inline_me(x, y, z)
            return torch.mul(r, r), torch.mul(r2, r2)

        seen_frames = []
        import contextlib

        @contextlib.contextmanager
        def global_context_capture_fn(frame_summary):
            seen_frames.append(frame_summary)
            yield

        with mock.patch(
            "torch._guards.TracingContext.current_frame",
            side_effect=global_context_capture_fn,
        ):
            torch._dynamo.optimize("eager")(fn)(x, y, z)

        self.assertEqual(len(seen_frames), 1)
        self.assertEqual(seen_frames[0].name, "fn")
        self.assertEqual(seen_frames[0].line, "r, r2 = uwu_inline_me(x, y, z)")

    def test_torch_guards_stack_frame_register_inlining_deep(self):
        x = torch.tensor([0.5, 0.5])
        y = torch.tensor([0.75, 0.75, 0.75, 0.75])
        z = torch.tensor([0.25, 0.25, 0.25, 0.25, 0.25, 0.25, 0.25, 0.25])

        def uwu_inline_me_deep(x, y):
            return torch.cat((x, x)) + y

        def uwu_inline_me(x, y, z):
            r = uwu_inline_me_deep(x, y)
            r2 = uwu_inline_me_deep(y, z)
            return r, r2

        def fn(x, y, z):
            r, r2 = uwu_inline_me(x, y, z)
            return torch.mul(r, r), torch.mul(r2, r2)

        seen_frames = []
        import contextlib

        @contextlib.contextmanager
        def global_context_capture_fn(frame_summary):
            seen_frames.append(frame_summary)
            yield

        with mock.patch(
            "torch._guards.TracingContext.current_frame",
            side_effect=global_context_capture_fn,
        ):
            torch._dynamo.optimize("eager")(fn)(x, y, z)

        self.assertEqual(len(seen_frames), 3)
        self.assertEqual(seen_frames[0].name, "fn")
        self.assertEqual(seen_frames[1].name, "uwu_inline_me")
        self.assertEqual(seen_frames[2].line, "r2 = uwu_inline_me_deep(y, z)")

    def test_compile_profiler(self):
        class Model(torch.nn.Module):
            def forward(self, input):
                return input + input

        model = Model()
        prof = CompileProfiler()
        compiled = torch.compile(model, backend=prof)
        base_checker = (
            lambda: FileCheck()
            .check("Torchdynamo Profiler Report")
            .check("Graph Breaks")
            .check("No graph breaks detected.")
            .check("Recompilation")
        )
        input = torch.rand((2, 3, 4))
        _ = compiled(input)
        base_checker().check("No recompilation detected.").run(prof.report())

        new_shape_input = torch.rand((3, 3, 4))
        _ = compiled(new_shape_input)

        # Not an exhaustive test of dynamic shapes behavior, but some sanity
        if (
            not torch._dynamo.config.dynamic_shapes
            or torch._dynamo.config.assume_static_by_default
        ):
            base_checker().check("Recompile Reasons").check("'forward'").check(
                "cache_size_limit to 1"
            ).run(prof.report())
        else:
            base_checker().check("No recompilation detected.").run(prof.report())

<<<<<<< HEAD
    def test_error_on_recompile(self):
        @torch._dynamo.optimize("eager")
        def fn(a, b):
            return a + b

        with unittest.mock.patch("torch._dynamo.config.error_on_recompile", True):
            with self.assertRaises(torch._dynamo.exc.RecompileError):
                fn(torch.rand(2, 3), torch.rand(2, 3))
                fn(torch.rand(2, 3), (1, 2, 3))
=======
        # Ensure correct guard fail message is selected to show to user
        if not torch._dynamo.config.dynamic_shapes:
            new_shape_input = torch.rand((4, 3, 4))
            _ = compiled(new_shape_input)

            base_checker().check("Recompile Reasons").check("'forward'").check(
                "tensor 'input' size mismatch at index 0. expected 2, actual 3"
            ).check(
                "tensor 'input' size mismatch at index 0. expected 3, actual 4"
            ).run(
                prof.report()
            )
>>>>>>> 8289120e


class CustomFunc1(torch.autograd.Function):
    @staticmethod
    def forward(ctx, foo):
        return foo + foo

    @staticmethod
    def backward(ctx, grad_output):
        return grad_output


class CustomFunc2(torch.autograd.Function):
    # the forward function can be staticmethod or classmethod
    @classmethod
    def forward(cls, ctx, foo):
        return foo + foo

    @staticmethod
    def backward(ctx, grad_output):
        return grad_output


class CustomFunc3(torch.autograd.Function):
    # Test there is graph break in forward function
    @staticmethod
    def forward(ctx, foo):
        result = foo + foo
        torch._dynamo.graph_break()
        result = result + foo
        ctx.save_for_backward(result)
        return result

    @staticmethod
    def backward(ctx, grad_output):
        (result,) = ctx.saved_tensors
        return grad_output * math.sqrt(result.numel())


class Module1(torch.nn.Module):
    def forward(self, foo):
        return CustomFunc1().apply(foo)


class Module2(torch.nn.Module):
    def __init__(self):
        super().__init__()
        self.fn = CustomFunc1.apply

    def forward(self, foo):
        return self.fn(foo)


class Module3(torch.nn.Module):
    def forward(self, foo):
        return CustomFunc2().apply(foo)


class Module4(torch.nn.Module):
    def __init__(self):
        super().__init__()
        self.fn = CustomFunc2.apply

    def forward(self, foo):
        return self.fn(foo)


class Module5(torch.nn.Module):
    def forward(self, foo):
        return CustomFunc3().apply(foo)


class Module6(torch.nn.Module):
    def __init__(self):
        super().__init__()
        self.fn = CustomFunc3.apply

    def forward(self, foo):
        return self.fn(foo)


class TestTracer(JitTestCase):
    def test_jit_save(self):
        def fn():
            class Foo(torch.nn.Module):
                def __init__(self):
                    super().__init__()
                    self.a = 3

                @torch.jit.export
                def __getstate__(self):
                    return (3, self.training)

                @torch.jit.export
                def __setstate__(self, state):
                    self.a = state[0]
                    self.training = state[1]

                def forward(self, x):
                    return x + self.a

            f = Foo()

            return torch.jit.trace(f, (torch.rand(3, 4),))

        fn()
        opt_fn = torch._dynamo.optimize("eager")(fn)
        opt_fn()


if __name__ == "__main__":
    from torch._dynamo.test_case import run_tests

    run_tests()<|MERGE_RESOLUTION|>--- conflicted
+++ resolved
@@ -5200,6 +5200,16 @@
         self.assertEqual(seen_frames[1].name, "uwu_inline_me")
         self.assertEqual(seen_frames[2].line, "r2 = uwu_inline_me_deep(y, z)")
 
+    def test_error_on_recompile(self):
+        @torch._dynamo.optimize("eager")
+        def fn(a, b):
+            return a + b
+
+        with unittest.mock.patch("torch._dynamo.config.error_on_recompile", True):
+            with self.assertRaises(torch._dynamo.exc.RecompileError):
+                fn(torch.rand(2, 3), torch.rand(2, 3))
+                fn(torch.rand(2, 3), (1, 2, 3))
+
     def test_compile_profiler(self):
         class Model(torch.nn.Module):
             def forward(self, input):
@@ -5233,17 +5243,6 @@
         else:
             base_checker().check("No recompilation detected.").run(prof.report())
 
-<<<<<<< HEAD
-    def test_error_on_recompile(self):
-        @torch._dynamo.optimize("eager")
-        def fn(a, b):
-            return a + b
-
-        with unittest.mock.patch("torch._dynamo.config.error_on_recompile", True):
-            with self.assertRaises(torch._dynamo.exc.RecompileError):
-                fn(torch.rand(2, 3), torch.rand(2, 3))
-                fn(torch.rand(2, 3), (1, 2, 3))
-=======
         # Ensure correct guard fail message is selected to show to user
         if not torch._dynamo.config.dynamic_shapes:
             new_shape_input = torch.rand((4, 3, 4))
@@ -5256,7 +5255,6 @@
             ).run(
                 prof.report()
             )
->>>>>>> 8289120e
 
 
 class CustomFunc1(torch.autograd.Function):
